// See rspace/src/main/scala/coop/rchain/rspace/RSpace.scala

use super::checkpoint::SoftCheckpoint;
use super::errors::HistoryRepositoryError;
use super::errors::RSpaceError;
use super::hashing::blake2b256_hash::Blake2b256Hash;
use super::history::history_reader::HistoryReader;
use super::history::instances::radix_history::RadixHistory;
use super::logging::BasicLogger;
use super::r#match::Match;
use super::replay_rspace::ReplayRSpace;
use super::rspace_interface::CONSUME_COMM_LABEL;
use super::rspace_interface::ContResult;
use super::rspace_interface::ISpace;
use super::rspace_interface::MaybeConsumeResult;
use super::rspace_interface::MaybeProduceCandidate;
use super::rspace_interface::MaybeProduceResult;
use super::rspace_interface::PRODUCE_COMM_LABEL;
use super::rspace_interface::RSpaceResult;
use super::trace::Log;
use super::trace::event::COMM;
use super::trace::event::Consume;
use super::trace::event::Event;
use super::trace::event::IOEvent;
use super::trace::event::Produce;
use crate::rspace::checkpoint::Checkpoint;
use crate::rspace::history::history_repository::HistoryRepository;
use crate::rspace::history::history_repository::HistoryRepositoryInstances;
use crate::rspace::hot_store::{HotStore, HotStoreInstances};
use crate::rspace::internal::*;
use crate::rspace::space_matcher::SpaceMatcher;
use dashmap::DashMap;
use rand::seq::SliceRandom;
use rand::thread_rng;
use serde::{Deserialize, Serialize};
use shared::rust::store::key_value_store::KeyValueStore;
use std::collections::BTreeMap;
use std::collections::{BTreeSet, HashMap};
use std::fmt::Debug;
use std::hash::Hash;
use std::sync::{Arc, Mutex};

#[derive(Clone)]
pub struct RSpaceStore {
    pub history: Arc<dyn KeyValueStore>,
    pub roots: Arc<dyn KeyValueStore>,
    pub cold: Arc<dyn KeyValueStore>,
}

#[repr(C)]
#[derive(Clone)]
pub struct RSpace<C, P, A, K> {
    pub history_repository: Arc<Box<dyn HistoryRepository<C, P, A, K>>>,
    pub store: Arc<Box<dyn HotStore<C, P, A, K>>>,
    installs: Arc<Mutex<HashMap<Vec<C>, Install<P, K>>>>,
    event_log: Log,
    produce_counter: BTreeMap<Produce, i32>,
    matcher: Arc<Box<dyn Match<P, A>>>,
}

impl<C, P, A, K> SpaceMatcher<C, P, A, K> for RSpace<C, P, A, K>
where
    C: Clone + Debug + Default + Serialize + std::hash::Hash + Ord + Eq + 'static + Sync + Send,
    P: Clone + Debug + Default + Serialize + 'static + Sync + Send,
    A: Clone + Debug + Default + Serialize + 'static + Sync + Send,
    K: Clone + Debug + Default + Serialize + 'static + Sync + Send,
{
}

impl<C, P, A, K> ISpace<C, P, A, K> for RSpace<C, P, A, K>
where
    C: Clone + Debug + Default + Serialize + std::hash::Hash + Ord + Eq + 'static + Sync + Send,
    P: Clone + Debug + Default + Serialize + 'static + Sync + Send,
    A: Clone + Debug + Default + Serialize + 'static + Sync + Send,
    K: Clone + Debug + Default + Serialize + 'static + Sync + Send,
{
    fn create_checkpoint(&mut self) -> Result<Checkpoint, RSpaceError> {
        // println!("\nhit rspace++ create_checkpoint");
        // println!("\nspace in create_checkpoint: {:?}", self.store.to_map().len());
        let changes = self.store.changes();
        let next_history = self.history_repository.checkpoint(&changes);
        self.history_repository = Arc::new(next_history);

        let log = self.event_log.clone();
        self.event_log = Vec::new();
        self.produce_counter = BTreeMap::new();

        let history_reader = self
            .history_repository
            .get_history_reader(&self.history_repository.root())?;

        self.create_new_hot_store(history_reader);
        self.restore_installs();

        // println!("\nspace after create_checkpoint: {:?}", self.store.to_map().len());

        Ok(Checkpoint {
            root: self.history_repository.root(),
            log,
        })
    }

    fn reset(&mut self, root: &Blake2b256Hash) -> Result<(), RSpaceError> {
        // println!("\nhit rspace++ reset, root: {:?}", root);
        let next_history = self.history_repository.reset(root)?;
        self.history_repository = Arc::new(next_history);

        self.event_log = Vec::new();
        self.produce_counter = BTreeMap::new();

        let history_reader = self.history_repository.get_history_reader(root)?;
        self.create_new_hot_store(history_reader);
        self.restore_installs();

        Ok(())
    }

    fn consume_result(
        &mut self,
        _channel: Vec<C>,
        _pattern: Vec<P>,
    ) -> Result<Option<(K, Vec<A>)>, RSpaceError> {
        panic!("\nERROR: RSpace consume_result should not be called here");
    }

    fn get_data(&self, channel: &C) -> Vec<Datum<A>> {
        self.store.get_data(channel)
    }

    fn get_waiting_continuations(&self, channels: Vec<C>) -> Vec<WaitingContinuation<P, K>> {
        self.store.get_continuations(&channels)
    }

    fn get_joins(&self, channel: C) -> Vec<Vec<C>> {
        self.store.get_joins(&channel)
    }

    fn clear(&mut self) -> Result<(), RSpaceError> {
        self.reset(&RadixHistory::empty_root_node_hash())
    }

    fn to_map(&self) -> HashMap<Vec<C>, Row<P, A, K>> {
        self.store.to_map()
    }

    fn create_soft_checkpoint(&mut self) -> SoftCheckpoint<C, P, A, K> {
        // println!("\nhit rspace++ create_soft_checkpoint");
        // println!("current hot_store state: {:?}", self.store.snapshot());

        let cache_snapshot = self.store.snapshot();
        let curr_event_log = self.event_log.clone();
        let curr_produce_counter = self.produce_counter.clone();

        self.event_log = Vec::new();
        self.produce_counter = BTreeMap::new();

        SoftCheckpoint {
            cache_snapshot,
            log: curr_event_log,
            produce_counter: curr_produce_counter,
        }
    }

    fn revert_to_soft_checkpoint(
        &mut self,
        checkpoint: SoftCheckpoint<C, P, A, K>,
    ) -> Result<(), RSpaceError> {
        let history = &self.history_repository;
        let history_reader = history.get_history_reader(&history.root())?;
        let hot_store = HotStoreInstances::create_from_mhs_and_hr(
            Arc::new(Mutex::new(checkpoint.cache_snapshot)),
            history_reader.base(),
        );

        self.store = Arc::new(hot_store);
        self.event_log = checkpoint.log;
        self.produce_counter = checkpoint.produce_counter;

        Ok(())
    }

    fn consume(
        &mut self,
        channels: Vec<C>,
        patterns: Vec<P>,
        continuation: K,
        persist: bool,
        peeks: BTreeSet<i32>,
    ) -> Result<MaybeConsumeResult<C, P, A, K>, RSpaceError> {
        // println!("\nrspace consume");
        // println!("channels: {:?}", channels);
        // println!("space in consume before: {:?}", self.store.to_map().len());

        if channels.is_empty() {
            panic!("RUST ERROR: channels can't be empty");
        } else if channels.len() != patterns.len() {
            panic!("RUST ERROR: channels.length must equal patterns.length");
        } else {
            let consume_ref =
                Consume::create(&channels, &patterns, &continuation, persist);

<<<<<<< HEAD
            let result = self.locked_consume(
                &channels,
                &patterns,
                &continuation,
                persist,
                &peeks,
                &consume_ref,
            );
=======
            let result =
                self.locked_consume(&channels, &patterns, &continuation, persist, &peeks, &consume_ref);
>>>>>>> ab1b993f
            // println!("locked_consume result: {:?}", result);
            // println!("\nspace in consume after: {:?}", self.store.to_map().len());
            result
        }
    }

    fn produce(
        &mut self,
        channel: C,
        data: A,
        persist: bool,
    ) -> Result<MaybeProduceResult<C, P, A, K>, RSpaceError> {
        // println!("\nrspace produce");
        // println!("space in produce: {:?}", self.store.to_map().len());
        // println!("\nHit produce, data: {:?}", data);
        // println!("\n\nHit produce, channel: {:?}", channel);

        let produce_ref = Produce::create(&channel, &data, persist);
        let result = self.locked_produce(channel, data, persist, &produce_ref);
        // println!("\nlocked_produce result: {:?}", result);
        // println!("\nspace in produce: {:?}", self.store.to_map().len());
        result
    }

    fn install(
        &mut self,
        channels: Vec<C>,
        patterns: Vec<P>,
        continuation: K,
    ) -> Result<Option<(K, Vec<A>)>, RSpaceError> {
        self.locked_install(channels, patterns, continuation)
    }

    fn rig_and_reset(&mut self, _start_root: Blake2b256Hash, _log: Log) -> Result<(), RSpaceError> {
        panic!("\nERROR: RSpace rig_and_reset should not be called here");
    }

    fn rig(&self, _log: Log) -> Result<(), RSpaceError> {
        panic!("\nERROR: RSpace rig should not be called here");
    }

    fn check_replay_data(&self) -> Result<(), RSpaceError> {
        panic!("\nERROR: RSpace check_replay_data should not be called here");
    }

    fn is_replay(&self) -> bool {
        false
    }

    fn update_produce(&mut self, produce_ref: Produce) -> () {
        for event in self.event_log.iter_mut() {
            match event {
                Event::IoEvent(IOEvent::Produce(produce)) => {
                    if produce.hash == produce_ref.hash {
                        *produce = produce_ref.clone();
                    }
                }

                Event::Comm(comm) => {
                    let COMM {
                        produces: _produces,
                        times_repeated: _times_repeated,
                        ..
                    } = comm;

                    let updated_comm = COMM {
                        produces: _produces
                            .iter()
                            .map(|p| {
                                if p.hash == produce_ref.hash {
                                    produce_ref.clone()
                                } else {
                                    p.clone()
                                }
                            })
                            .collect(),
                        times_repeated: _times_repeated
                            .iter()
                            .map(|(k, v)| {
                                if k.hash == produce_ref.hash {
                                    (produce_ref.clone(), v.clone())
                                } else {
                                    (k.clone(), v.clone())
                                }
                            })
                            .collect(),
                        ..comm.clone()
                    };

                    *comm = updated_comm;
                }

                _ => continue,
            }
        }
    }
}

impl<C, P, A, K> RSpace<C, P, A, K>
where
    C: Clone + Debug + Default + Serialize + Hash + Ord + Eq + 'static + Sync + Send,
    P: Clone + Debug + Default + Serialize + 'static + Sync + Send,
    A: Clone + Debug + Default + Serialize + 'static + Sync + Send,
    K: Clone + Debug + Default + Serialize + 'static + Sync + Send,
{
    /**
     * Creates [[RSpace]] from [[HistoryRepository]] and [[HotStore]].
     */
    pub fn apply(
        history_repository: Arc<Box<dyn HistoryRepository<C, P, A, K>>>,
        store: Box<dyn HotStore<C, P, A, K>>,
        matcher: Arc<Box<dyn Match<P, A>>>,
    ) -> RSpace<C, P, A, K>
    where
        C: Clone + Debug + Ord + Hash,
        P: Clone + Debug,
        A: Clone + Debug,
        K: Clone + Debug,
    {
        RSpace {
            history_repository,
            store: Arc::new(store),
            matcher,
            installs: Arc::new(Mutex::new(HashMap::new())),
            event_log: Vec::new(),
            produce_counter: BTreeMap::new(),
        }
    }

    pub fn create(
        store: RSpaceStore,
        matcher: Arc<Box<dyn Match<P, A>>>,
    ) -> Result<RSpace<C, P, A, K>, HistoryRepositoryError>
    where
        C: Clone
            + Debug
            + Default
            + Send
            + Sync
            + Serialize
            + Ord
            + Hash
            + for<'a> Deserialize<'a>
            + 'static,
        P: Clone + Debug + Default + Send + Sync + Serialize + for<'a> Deserialize<'a> + 'static,
        A: Clone + Debug + Default + Send + Sync + Serialize + for<'a> Deserialize<'a> + 'static,
        K: Clone + Debug + Default + Send + Sync + Serialize + for<'a> Deserialize<'a> + 'static,
    {
        let setup = Self::create_history_repo(store).unwrap();
        let (history_reader, store) = setup;
        let space = Self::apply(Arc::new(history_reader), store, matcher);
        Ok(space)
    }

    pub fn create_with_replay(
        store: RSpaceStore,
        matcher: Arc<Box<dyn Match<P, A>>>,
    ) -> Result<(RSpace<C, P, A, K>, ReplayRSpace<C, P, A, K>), HistoryRepositoryError>
    where
        C: Clone
            + Debug
            + Default
            + Send
            + Sync
            + Serialize
            + Ord
            + Hash
            + for<'a> Deserialize<'a>
            + 'static,
        P: Clone + Debug + Default + Send + Sync + Serialize + for<'a> Deserialize<'a> + 'static,
        A: Clone + Debug + Default + Send + Sync + Serialize + for<'a> Deserialize<'a> + 'static,
        K: Clone + Debug + Default + Send + Sync + Serialize + for<'a> Deserialize<'a> + 'static,
    {
        let setup = Self::create_history_repo(store).unwrap();
        let (history_repo, store) = setup;
        let history_repo_arc = Arc::new(history_repo);
        // Play
        let space = Self::apply(history_repo_arc.clone(), store, matcher.clone());
        // Replay
        let history_reader: Box<dyn HistoryReader<Blake2b256Hash, C, P, A, K>> =
            history_repo_arc.get_history_reader(&history_repo_arc.root())?;
        let replay_store = HotStoreInstances::create_from_hr(history_reader.base());
        let replay = ReplayRSpace::apply_with_logger(
            history_repo_arc.clone(),
            Arc::new(replay_store),
            matcher.clone(),
            Box::new(BasicLogger::new()),
        );
        Ok((space, replay))
    }

    /**
     * Creates [[HistoryRepository]] and [[HotStore]].
     */
    pub fn create_history_repo(
        store: RSpaceStore,
    ) -> Result<
        (Box<dyn HistoryRepository<C, P, A, K>>, Box<dyn HotStore<C, P, A, K>>),
        HistoryRepositoryError,
    >
    where
        C: Clone
            + Debug
            + Default
            + Send
            + Sync
            + Serialize
            + for<'a> Deserialize<'a>
            + Eq
            + Hash
            + 'static,
        P: Clone + Debug + Default + Send + Sync + Serialize + for<'a> Deserialize<'a> + 'static,
        A: Clone + Debug + Default + Send + Sync + Serialize + for<'a> Deserialize<'a> + 'static,
        K: Clone + Debug + Default + Send + Sync + Serialize + for<'a> Deserialize<'a> + 'static,
    {
        let history_repo =
            HistoryRepositoryInstances::lmdb_repository(store.history, store.roots, store.cold)?;

        let history_reader = history_repo.get_history_reader(&history_repo.root())?;

        let hot_store = HotStoreInstances::create_from_hr(history_reader.base());

        Ok((history_repo, hot_store))
    }

    fn produce_counters(&self, produce_refs: Vec<Produce>) -> BTreeMap<Produce, i32> {
        produce_refs
            .into_iter()
            .map(|p| (p.clone(), self.produce_counter.get(&p).unwrap_or(&0).clone()))
            .collect()
    }

    fn locked_consume(
        &mut self,
        channels: &[C],
        patterns: &[P],
        continuation: &K,
        persist: bool,
        peeks: &BTreeSet<i32>,
        consume_ref: &Consume,
    ) -> Result<MaybeConsumeResult<C, P, A, K>, RSpaceError> {
        // println!("\nHit locked_consume");
        // println!(
        //     "consume: searching for data matching <patterns: {:?}> at <channels: {:?}>",
        //     patterns, channels
        // );

        self.log_consume(consume_ref, channels, patterns, continuation, persist, peeks);

        let channel_to_indexed_data = self.fetch_channel_to_index_data(channels);
        // println!("\nchannel_to_indexed_data: {:?}", channel_to_indexed_data);
        let zipped: Vec<(C, P)> = channels
            .iter()
            .cloned()
            .zip(patterns.iter().cloned())
            .collect();
        let options: Option<Vec<ConsumeCandidate<C, A>>> = self
            .extract_data_candidates(&self.matcher, zipped, channel_to_indexed_data, Vec::new())
            .into_iter()
            .collect();

        // println!("options: {:?}", options);

        let wk = WaitingContinuation {
            patterns: patterns.to_vec(),
            continuation: continuation.clone(),
            persist,
            peeks: peeks.clone(),
            source: consume_ref.clone(),
        };

        match options {
            Some(data_candidates) => {
                let produce_counters_closure =
                    |produces: Vec<Produce>| self.produce_counters(produces);

                self.log_comm(
                    &data_candidates,
                    channels,
                    &wk,
                    COMM::new(
                        data_candidates.clone(),
                        consume_ref.clone(),
                        peeks.clone(),
                        produce_counters_closure,
                    ),
                    CONSUME_COMM_LABEL,
                );
                self.store_persistent_data(&data_candidates, peeks);
                // println!(
                //     "consume: data found for <patterns: {:?}> at <channels: {:?}>",
                //     patterns, channels
                // );
                Ok(self.wrap_result(channels, &wk, consume_ref, &data_candidates))
            }
            None => {
                self.store_waiting_continuation(channels.to_vec(), wk);
                Ok(None)
            }
        }
    }

    /*
     * Here, we create a cache of the data at each channel as `channelToIndexedData`
     * which is used for finding matches.  When a speculative match is found, we can
     * remove the matching datum from the remaining data candidates in the cache.
     *
     * Put another way, this allows us to speculatively remove matching data without
     * affecting the actual store contents.
     */
    fn fetch_channel_to_index_data(&self, channels: &[C]) -> DashMap<C, Vec<(Datum<A>, i32)>> {
        let map = DashMap::with_capacity(channels.len());
        for c in channels {
            let data = self.store.get_data(c);
            let shuffled_data = self.shuffle_with_index(data);
            map.insert(c.clone(), shuffled_data);
        }
        map
    }

    fn locked_produce(
        &mut self,
        channel: C,
        data: A,
        persist: bool,
        produce_ref: &Produce,
    ) -> Result<MaybeProduceResult<C, P, A, K>, RSpaceError> {
        // println!("\nHit locked_produce");
        let grouped_channels = self.store.get_joins(&channel);
        // println!("\ngrouped_channels: {:?}", grouped_channels);
        // println!(
        //     "produce: searching for matching continuations at <grouped_channels: {:?}>",
        //     grouped_channels
        // );
        self.log_produce(produce_ref, &channel, &data, persist);
<<<<<<< HEAD
        let extracted = self.extract_produce_candidate(
            grouped_channels,
            channel.clone(),
            Datum {
                a: data.clone(),
                persist,
                source: produce_ref.clone(),
            },
        );
=======
        let extracted = self.extract_produce_candidate(grouped_channels, channel.clone(), Datum {
            a: data.clone(),
            persist,
            source: produce_ref.clone(),
        });
>>>>>>> ab1b993f

        // println!("extracted in lockedProduce: {:?}", extracted);

        match extracted {
            Some(produce_candidate) => Ok(self
                .process_match_found(produce_candidate)
                .map(|consume_result| (consume_result.0, consume_result.1, produce_ref.clone()))),
            None => Ok(self.store_data(channel, data, persist, produce_ref.clone())),
        }
    }

    /*
     * Find produce candidate
     *
     * NOTE: On Rust side, we are NOT passing functions through. Instead just the data.
     * And then in 'run_matcher_for_channels' we call the functions defined below
     */
    fn extract_produce_candidate(
        &self,
        grouped_channels: Vec<Vec<C>>,
        bat_channel: C,
        data: Datum<A>,
    ) -> MaybeProduceCandidate<C, P, A, K> {
        // println!("\nHit extract_produce_candidate");

        let fetch_matching_continuations =
            |channels: Vec<C>| -> Vec<(WaitingContinuation<P, K>, i32)> {
                let continuations = self.store.get_continuations(&channels);
                self.shuffle_with_index(continuations)
            };

        /*
         * Here, we create a cache of the data at each channel as `channelToIndexedData`
         * which is used for finding matches.  When a speculative match is found, we can
         * remove the matching datum from the remaining data candidates in the cache.
         *
         * Put another way, this allows us to speculatively remove matching data without
         * affecting the actual store contents.
         *
         * In this version, we also add the produced data directly to this cache.
         */
        let fetch_matching_data = |channel| -> (C, Vec<(Datum<A>, i32)>) {
            let data_vec = self.store.get_data(&channel);
            let mut shuffled_data = self.shuffle_with_index(data_vec);
            if channel == bat_channel {
                shuffled_data.insert(0, (data.clone(), -1));
            }
            (channel, shuffled_data)
        };

        self.run_matcher_for_channels(
            grouped_channels,
            fetch_matching_continuations,
            fetch_matching_data,
        )
    }

    fn process_match_found(
        &mut self,
        pc: ProduceCandidate<C, P, A, K>,
    ) -> MaybeConsumeResult<C, P, A, K> {
        let ProduceCandidate {
            channels,
            continuation,
            continuation_index,
            data_candidates,
        } = pc;

        let WaitingContinuation {
            patterns: _patterns,
            continuation: _cont,
            persist,
            peeks,
            source: consume_ref,
        } = &continuation;

        let produce_counters_closure = |produces: Vec<Produce>| self.produce_counters(produces);
        self.log_comm(
            &data_candidates,
            &channels,
            &continuation,
            COMM::new(
                data_candidates.clone(),
                consume_ref.clone(),
                peeks.clone(),
                produce_counters_closure,
            ),
            PRODUCE_COMM_LABEL,
        );

        if !persist {
            self.store
                .remove_continuation(&channels, continuation_index);
        }

        self.remove_matched_datum_and_join(channels.clone(), data_candidates.clone());

        // println!(
        //     "produce: matching continuation found at <channels: {:?}>",
        //     channels
        // );

        self.wrap_result(&channels, &continuation, consume_ref, &data_candidates)
    }

    fn log_comm(
        &mut self,
        _data_candidates: &Vec<ConsumeCandidate<C, A>>,
        _channels: &[C],
        _wk: &WaitingContinuation<P, K>,
        comm: COMM,
        _label: &str,
    ) {
        self.event_log.insert(0, Event::Comm(comm));
    }

    fn log_consume(
        &mut self,
        consume_ref: &Consume,
        _channels: &[C],
        _patterns: &[P],
        _continuation: &K,
        _persist: bool,
        _peeks: &BTreeSet<i32>,
    ) {
        self.event_log
            .insert(0, Event::IoEvent(IOEvent::Consume(consume_ref.clone())));
    }

<<<<<<< HEAD
    fn log_produce(&mut self, produce_ref: &Produce, _channel: &C, _data: &A, persist: bool) {
=======
    fn log_produce(
        &mut self,
        produce_ref: &Produce,
        _channel: &C,
        _data: &A,
        persist: bool,
    ) {
>>>>>>> ab1b993f
        self.event_log
            .insert(0, Event::IoEvent(IOEvent::Produce(produce_ref.clone())));
        if !persist {
            // let entry = self.produce_counter.entry(produce_ref.clone()).or_insert(0);
            // *entry += 1;
            match self.produce_counter.get(produce_ref) {
                Some(current_count) => self
                    .produce_counter
                    .insert(produce_ref.clone(), current_count + 1),
                None => self.produce_counter.insert(produce_ref.clone(), 1),
            };
        }
    }

    pub fn spawn(&self) -> Result<Self, RSpaceError> {
        let history_repo = &self.history_repository;
        let next_history = history_repo.reset(&history_repo.root())?;
        let history_reader = next_history.get_history_reader(&next_history.root())?;
        let hot_store = HotStoreInstances::create_from_hr(history_reader.base());
        let mut rspace = RSpace::apply(Arc::new(next_history), hot_store, self.matcher.clone());
        rspace.restore_installs();

        // println!("\nRSpace Store in spawn: ");
        // rspace.store.print().await;

        // println!("\nRSpace History Store in spawn: ");
        // rspace.history_repository.

        Ok(rspace)
    }

    /* RSpaceOps */

    fn store_waiting_continuation(
        &self,
        channels: Vec<C>,
        wc: WaitingContinuation<P, K>,
    ) -> MaybeConsumeResult<C, P, A, K> {
        // println!("\nHit store_waiting_continuation");
        self.store.put_continuation(&channels, wc);
        for channel in channels.iter() {
            self.store.put_join(channel, &channels);
            // println!("consume: no data found, storing <(patterns, continuation): ({:?}, {:?})> at <channels: {:?}>", wc.patterns, wc.continuation, channels)
        }
        None
    }

    fn store_data(
        &self,
        channel: C,
        data: A,
        persist: bool,
        produce_ref: Produce,
    ) -> MaybeProduceResult<C, P, A, K> {
        // println!("\nHit store_data");
        // println!("\nHit store_data, data: {:?}", data);
<<<<<<< HEAD
        self.store.put_datum(
            &channel,
            Datum {
                a: data,
                persist,
                source: produce_ref,
            },
        );
=======
        self.store.put_datum(&channel, Datum {
            a: data,
            persist,
            source: produce_ref,
        });
>>>>>>> ab1b993f
        // println!(
        //     "produce: persisted <data: {:?}> at <channel: {:?}>",
        //     data, channel
        // );

        None
    }

    fn store_persistent_data(
        &self,
        data_candidates: &Vec<ConsumeCandidate<C, A>>,
        _peeks: &BTreeSet<i32>,
    ) -> Option<Vec<()>> {
        let mut sorted_candidates: Vec<_> = data_candidates.iter().collect();
        sorted_candidates.sort_by(|a, b| b.datum_index.cmp(&a.datum_index));
        let results: Vec<_> = sorted_candidates
            .into_iter()
            .rev()
            .map(|consume_candidate| {
                let ConsumeCandidate {
                    channel,
                    datum: Datum { persist, .. },
                    removed_datum: _,
                    datum_index,
                } = consume_candidate;

                if !persist {
                    self.store.remove_datum(channel, *datum_index)
                } else {
                    Some(())
                }
            })
            .collect();

        if results.iter().any(|res| res.is_none()) {
            None
        } else {
            Some(results.into_iter().filter_map(|x| x).collect())
        }
    }

    fn restore_installs(&mut self) -> () {
        let installs = self.installs.lock().unwrap().clone();
        // println!("\ninstalls: {:?}", installs);
        for (channels, install) in installs {
            self.install(channels, install.patterns, install.continuation)
                .unwrap();
        }
    }

    fn locked_install(
        &mut self,
        // &self,
        channels: Vec<C>,
        patterns: Vec<P>,
        continuation: K,
    ) -> Result<Option<(K, Vec<A>)>, RSpaceError> {
        // println!("\nhit locked_install");
        // println!("channels: {:?}", channels);
        // println!("patterns: {:?}", patterns);
        // println!("continuation: {:?}", continuation);
        if channels.len() != patterns.len() {
            panic!("RUST ERROR: channels.length must equal patterns.length");
        } else {
            // println!(
            //     "install: searching for data matching <patterns: {:?}> at <channels: {:?}>",
            //     patterns, channels
            // );

            let consume_ref =
                Consume::create(&channels, &patterns, &continuation, true);
            let channel_to_indexed_data = self.fetch_channel_to_index_data(&channels);
            // println!("channel_to_indexed_data in locked_install: {:?}", channel_to_indexed_data);
            let zipped: Vec<(C, P)> = channels
                .iter()
                .cloned()
                .zip(patterns.iter().cloned())
                .collect();
            let options: Option<Vec<ConsumeCandidate<C, A>>> = self
                .extract_data_candidates(&self.matcher, zipped, channel_to_indexed_data, Vec::new())
                .into_iter()
                .collect();

            // println!("options in locked_install: {:?}", options);

            match options {
                None => {
                    self.installs.lock().unwrap().insert(
                        channels.clone(),
                        Install {
                            patterns: patterns.clone(),
                            continuation: continuation.clone(),
                        },
                    );

<<<<<<< HEAD
                    self.store.install_continuation(
                        &channels,
                        WaitingContinuation {
=======
                    self.store
                        .install_continuation(&channels, WaitingContinuation {
>>>>>>> ab1b993f
                            patterns,
                            continuation,
                            persist: true,
                            peeks: BTreeSet::default(),
                            source: consume_ref,
                        },
                    );

                    for channel in channels.iter() {
                        self.store.install_join(channel, &channels);
                    }
                    // println!(
                    //     "storing <(patterns, continuation): ({:?}, {:?})> at <channels: {:?}>",
                    //     patterns, continuation, channels
                    // );
                    // println!("store length after install: {:?}\n", self.store.to_map().len());
                    Ok(None)
                }
                Some(_) => Err(RSpaceError::BugFoundError(
                    "RUST ERROR: Installing can be done only on startup".to_string(),
                )),
            }
        }
    }

    fn create_new_hot_store(
        &mut self,
        history_reader: Box<dyn HistoryReader<Blake2b256Hash, C, P, A, K>>,
    ) -> () {
        let next_hot_store = HotStoreInstances::create_from_hr(history_reader.base());
        self.store = Arc::new(next_hot_store);
    }

    fn wrap_result(
        &self,
        channels: &[C],
        wk: &WaitingContinuation<P, K>,
        _consume_ref: &Consume,
        data_candidates: &Vec<ConsumeCandidate<C, A>>,
    ) -> MaybeConsumeResult<C, P, A, K> {
        // println!("\nhit wrap_result");

        let cont_result = ContResult {
            continuation: wk.continuation.clone(),
            persistent: wk.persist,
            channels: channels.to_vec(),
            patterns: wk.patterns.clone(),
            peek: !wk.peeks.is_empty(),
        };

        let rspace_results = data_candidates
            .iter()
            .map(|data_candidate| RSpaceResult {
                channel: data_candidate.channel.clone(),
                matched_datum: data_candidate.datum.a.clone(),
                removed_datum: data_candidate.removed_datum.clone(),
                persistent: data_candidate.datum.persist,
            })
            .collect();

        Some((cont_result, rspace_results))
    }

    fn remove_matched_datum_and_join(
        &self,
        channels: Vec<C>,
        mut data_candidates: Vec<ConsumeCandidate<C, A>>,
    ) -> Option<Vec<()>> {
        data_candidates.sort_by(|a, b| b.datum_index.cmp(&a.datum_index));
        let results: Vec<_> = data_candidates
            .into_iter()
            .rev()
            .map(|consume_candidate| {
                let ConsumeCandidate {
                    channel,
                    datum: Datum { persist, .. },
                    removed_datum: _,
                    datum_index,
                } = consume_candidate;

                if datum_index >= 0 && !persist {
                    self.store.remove_datum(&channel, datum_index);
                }
                self.store.remove_join(&channel, &channels);

                Some(())
            })
            .collect();

        if results.iter().any(|res| res.is_none()) {
            None
        } else {
            Some(results.into_iter().filter_map(|x| x).collect())
        }
    }

    fn run_matcher_for_channels(
        &self,
        grouped_channels: Vec<Vec<C>>,
        fetch_matching_continuations: impl Fn(Vec<C>) -> Vec<(WaitingContinuation<P, K>, i32)>,
        fetch_matching_data: impl Fn(C) -> (C, Vec<(Datum<A>, i32)>),
    ) -> MaybeProduceCandidate<C, P, A, K> {
        let mut remaining = grouped_channels;

        loop {
            match remaining.split_first() {
                Some((channels, rest)) => {
                    let match_candidates = fetch_matching_continuations(channels.to_vec());
                    // println!("match_candidates: {:?}", match_candidates);
                    let fetch_data: Vec<_> = channels
                        .iter()
                        .map(|c| fetch_matching_data(c.clone()))
                        .collect();

                    let channel_to_indexed_data_list: Vec<(C, Vec<(Datum<A>, i32)>)> =
                        fetch_data.into_iter().filter_map(|x| Some(x)).collect();
                    // println!("channel_to_indexed_data_list: {:?}", channel_to_indexed_data_list);

                    let first_match = self.extract_first_match(
                        &self.matcher,
                        channels.to_vec(),
                        match_candidates,
                        channel_to_indexed_data_list.into_iter().collect(),
                    );

                    // println!("first_match in run_matcher_for_channels: {:?}", first_match);

                    match first_match {
                        Some(produce_candidate) => return Some(produce_candidate),
                        None => remaining = rest.to_vec(),
                    }
                }
                None => {
                    // println!("returning none in in run_matcher_for_channels");
                    return None;
                }
            }
        }
    }

    fn shuffle_with_index<D>(&self, t: Vec<D>) -> Vec<(D, i32)> {
        let mut rng = thread_rng();
        let mut indexed_vec = t
            .into_iter()
            .enumerate()
            .map(|(i, d)| (d, i as i32))
            .collect::<Vec<_>>();
        indexed_vec.shuffle(&mut rng);
        indexed_vec
    }
}<|MERGE_RESOLUTION|>--- conflicted
+++ resolved
@@ -199,7 +199,6 @@
             let consume_ref =
                 Consume::create(&channels, &patterns, &continuation, persist);
 
-<<<<<<< HEAD
             let result = self.locked_consume(
                 &channels,
                 &patterns,
@@ -208,10 +207,6 @@
                 &peeks,
                 &consume_ref,
             );
-=======
-            let result =
-                self.locked_consume(&channels, &patterns, &continuation, persist, &peeks, &consume_ref);
->>>>>>> ab1b993f
             // println!("locked_consume result: {:?}", result);
             // println!("\nspace in consume after: {:?}", self.store.to_map().len());
             result
@@ -547,7 +542,6 @@
         //     grouped_channels
         // );
         self.log_produce(produce_ref, &channel, &data, persist);
-<<<<<<< HEAD
         let extracted = self.extract_produce_candidate(
             grouped_channels,
             channel.clone(),
@@ -557,13 +551,6 @@
                 source: produce_ref.clone(),
             },
         );
-=======
-        let extracted = self.extract_produce_candidate(grouped_channels, channel.clone(), Datum {
-            a: data.clone(),
-            persist,
-            source: produce_ref.clone(),
-        });
->>>>>>> ab1b993f
 
         // println!("extracted in lockedProduce: {:?}", extracted);
 
@@ -693,17 +680,7 @@
             .insert(0, Event::IoEvent(IOEvent::Consume(consume_ref.clone())));
     }
 
-<<<<<<< HEAD
     fn log_produce(&mut self, produce_ref: &Produce, _channel: &C, _data: &A, persist: bool) {
-=======
-    fn log_produce(
-        &mut self,
-        produce_ref: &Produce,
-        _channel: &C,
-        _data: &A,
-        persist: bool,
-    ) {
->>>>>>> ab1b993f
         self.event_log
             .insert(0, Event::IoEvent(IOEvent::Produce(produce_ref.clone())));
         if !persist {
@@ -760,7 +737,6 @@
     ) -> MaybeProduceResult<C, P, A, K> {
         // println!("\nHit store_data");
         // println!("\nHit store_data, data: {:?}", data);
-<<<<<<< HEAD
         self.store.put_datum(
             &channel,
             Datum {
@@ -769,13 +745,6 @@
                 source: produce_ref,
             },
         );
-=======
-        self.store.put_datum(&channel, Datum {
-            a: data,
-            persist,
-            source: produce_ref,
-        });
->>>>>>> ab1b993f
         // println!(
         //     "produce: persisted <data: {:?}> at <channel: {:?}>",
         //     data, channel
@@ -871,14 +840,9 @@
                         },
                     );
 
-<<<<<<< HEAD
                     self.store.install_continuation(
                         &channels,
                         WaitingContinuation {
-=======
-                    self.store
-                        .install_continuation(&channels, WaitingContinuation {
->>>>>>> ab1b993f
                             patterns,
                             continuation,
                             persist: true,
