[package]
name = "rspace_plus_plus"
version = "0.1.0"
edition = "2021"

# [workspace]
# members = ["libs/rspace_rhotypes"]

[lib]
doctest = false

# See more keys and their definitions at https://doc.rust-lang.org/cargo/reference/manifest.html

[dependencies]
shared = { path = "../shared" }
bincode = { workspace = true }
heed = "0.11.0"
serde = { workspace = true }
serde_json = { workspace = true }
dashmap = { workspace = true }
prost = { workspace = true }
bit-set = "0.5.3"
monadic = "0.5.5"
futures = { workspace = true }
state = "0.6.0"
itertools = { workspace = true }
blake2 = "0.10.6"
tokio = { workspace = true }
rand = "0.8"
blake3 = "1.5.0"
async-trait = { workspace = true }
bytes = "1"
tracing = { workspace = true }
rayon = "1.8.1"
hex = { workspace = true }
proptest = "1.4.0"
lazy_static = "1.4.0"
chrono = "0.4.38"
once_cell = "1.19.0"
rstest = "0.19.0"
proptest-derive = "0.5.1"
counter = "0.5.7"
multiset = "0.0.5"
<<<<<<< HEAD
rholang-parser = { git = "https://github.com/F1R3FLY-io/rholang-rs", package = "rholang-parser", branch = "f1r3node_dependecies" }
validated = "1.0.0"
=======
metrics = "0.23"
tracing-subscriber = { workspace = true }
>>>>>>> 578cd48c

[dependencies.uuid]
version = "1.4.0"
features = [
	"v4",                # Lets you generate random UUIDs
	"fast-rng",          # Use a faster (but still sufficiently random) RNG
	"macro-diagnostics", # Enable better diagnostics for compile-time UUIDs
]

[dev-dependencies]
test-env-helpers = "0.2.2"
metrics-util = "0.17"<|MERGE_RESOLUTION|>--- conflicted
+++ resolved
@@ -41,13 +41,10 @@
 proptest-derive = "0.5.1"
 counter = "0.5.7"
 multiset = "0.0.5"
-<<<<<<< HEAD
 rholang-parser = { git = "https://github.com/F1R3FLY-io/rholang-rs", package = "rholang-parser", branch = "f1r3node_dependecies" }
 validated = "1.0.0"
-=======
 metrics = "0.23"
 tracing-subscriber = { workspace = true }
->>>>>>> 578cd48c
 
 [dependencies.uuid]
 version = "1.4.0"
