<<<<<<< HEAD
# RNode
=======
# F1r3fly

> A decentralized, economic, censorship-resistant, public compute infrastructure and blockchain that hosts and executes smart contracts with trustworthy, scalable, concurrent proof-of-stake consensus.

## Table of Contents

- [What is F1r3fly?](#what-is-f1r3fly)
- [Security Notice](#note-on-the-use-of-this-software)
- [Installation](#installation)
  - [Source (Development)](#source)
  - [Docker](#docker)
  - [Debian/Ubuntu](#debianubuntu)
  - [RedHat/Fedora](#redhatfedora)
  - [macOS](#macos)
- [Building](#building)
- [Running](#running)
- [Usage](#usage)
  - [Node CLI](#node-cli)
  - [Evaluating Rholang Contracts](#evaluating-rholang-contracts)
  - [F1r3flyFS](#f1r3flyfs)
- [Configuration](#configuration-file)
- [Development](#development)
- [Troubleshooting](#troubleshooting)
- [Support & Community](#support--community)
- [Known Issues & Reporting](#caveats-and-filing-issues)
- [Acknowledgements](#acknowledgements)
- [License](#licence-information)

## What is F1r3fly?

F1r3fly is an open-source blockchain platform that provides:

- **Decentralized compute infrastructure** - Censorship-resistant public blockchain
- **Smart contract execution** - Hosts and executes programs (smart contracts)
- **Scalable consensus** - Proof-of-stake consensus with content delivery
- **Concurrent processing** - Trustworthy and scalable concurrent execution

### Getting Started

- **Development**: Install locally using [Nix and direnv](#source) for a complete development environment
- **Production**: Use [Docker](#docker) or [system packages](#debianubuntu) for running nodes
- **Community**: Join the [F1r3fly Discord](https://discord.gg/NN59aFdAHM) for tutorials, documentation, and project information
- **Testnet**: Public testnet access coming soon

## Note on the use of this software
A security review of this code is underway. If you are looking for production ready deployment of this codebase, please contact F1r3fly at  f1r3fly.ceo \<at\> gmail \<dot\> com. F1r3fly takes no responsibility for material or financial loss under the terms of the Apache 2.0 license.
>>>>>>> 8c59c798

**Multi-Consensus Blockchain Platform by F1R3FLY.io**

Highly concurrent throughput Byzantine Fault Tolerant blockchain with four consensus mechanisms implemented in Rholang.

<<<<<<< HEAD
## 📋 Quick Navigation

**New to RNode?** → [What is RNode?](#what-is-rnode) → [Installation](#installation) → [Quick Start](#-quick-start)

**Developer?** → [📚 Documentation](docs/) → [🔧 Development Setup](DEVELOPER.md) → [🧪 Testing](#testing)

**Node Operator?** → [▶️ Running](#running) → [🐳 Docker](#docker) → [🔧 Configuration](#configuration)

**Smart Contract Developer?** → [📖 Rholang Language](docs/specifications/technical/SPEC-LANG-001-rholang.md) → [🛠️ Node CLI](node-cli/README.md) → [📝 Examples](rholang/examples/)
=======
**Recommended for development and contributing to F1r3fly**

#### Prerequisites

1. **Install Nix**: https://nixos.org/download/
   - Learn more: [How Nix Works](https://nixos.org/guides/how-nix-works/)

2. **Install direnv**: https://direnv.net/#basic-installation
   - Learn more: [direnv documentation](https://direnv.net/)

#### Setup Steps

3. **Clone and setup the repository**:
   ```bash
   git clone <repository-url>
   cd f1r3fly-build
   direnv allow
   ```

   **Troubleshooting**: If you encounter the error:
   ```
   error: experimental Nix feature 'nix-command' is disabled
   ```

   **Solution**:
   ```bash
   # Create Nix config directory
   mkdir -p ~/.config/nix
   
   # Add experimental features
   echo "experimental-features = flakes nix-command" > ~/.config/nix/nix.conf
   
   # Try again
   direnv allow
   ```

   > 📝 **Note**: The initial setup will compile all libraries (takes a few minutes). Your development environment will be ready after completion.

### Docker

**Recommended for production deployments and testing**

#### Quick Start

Run a complete F1r3fly network with automatic block production:

```bash
# Start the shard network (recommended)
docker compose -f docker/shard-with-autopropose.yml up
```

#### Port Configuration

| Port  | Service              | Description                    |
|-------|---------------------|--------------------------------|
| 40400 | Protocol Server     | Main blockchain protocol       |
| 40401 | gRPC External       | External gRPC API              |
| 40402 | gRPC Internal       | Internal gRPC API              |
| 40403 | HTTP API            | REST/HTTP API endpoints        |
| 40404 | Peer Discovery      | Node discovery service         |

#### Advanced Options

**Data Persistence**: The shard network automatically creates a `docker/data/` directory for blockchain state.

**Fresh Start**: Remove data directory to reset to genesis:
```bash
docker compose -f docker/shard-with-autopropose.yml down
rm -rf docker/data/
docker compose -f docker/shard-with-autopropose.yml up
```

**Additional Resources**: [Docker Hub Repository](https://hub.docker.com/r/f1r3flyindustries/f1r3fly-rust-node)

#### Building Docker Images Locally

After setting up the [development environment](#source), build Docker images:

**Native Build** (Recommended - 3-5x faster):
```bash
docker context use default && sbt ";compile ;project node ;Docker/publishLocal ;project rchain"
```

**Cross-Platform Build** (Production - AMD64 + ARM64):
```bash
docker context use default && MULTI_ARCH=true sbt ";compile ;project node ;Docker/publishLocal ;project rchain"
```

Both create: `f1r3flyindustries/f1r3fly-rust-node:latest`
>>>>>>> 8c59c798

**Researcher?** → [🏗️ Architecture](docs/architecture/) → [📋 Requirements](docs/requirements/) → [📐 Specifications](docs/specifications/)

<<<<<<< HEAD
## 🚀 Quick Start

```bash
# Install dependencies
sbt compile

# Start development
docker compose -f docker/shard.yml up

# Build project
sbt ";compile ;project node ;Docker/publishLocal ;project rchain"

# Run tests
./scripts/run_rust_tests.sh
```

### With Nix/Direnv (Recommended)

```bash
# Enter development shell with all dependencies
direnv allow

# Or manually with nix
nix develop

# Dependencies and environment are automatically configured
sbt compile
```

## 📚 Documentation-First Approach

This project follows a documentation-first methodology optimized for both human developers and LLM-assisted development. All features begin with documentation, ensuring clear requirements before implementation.

**[📖 Complete Documentation](docs/)** - Comprehensive project documentation with system architecture diagrams

### Core Documentation Structure

- **[📋 Requirements](docs/requirements/)** - User stories, business requirements, and acceptance criteria
  - **[User Stories](docs/requirements/user-stories/)** - Feature requirements from user perspective
  - **[Business Requirements](docs/requirements/business-requirements/)** - Business logic and constraints
  - **[Acceptance Criteria](docs/requirements/acceptance-criteria/)** - Definition of done for features

- **[📐 Specifications](docs/specifications/)** - Technical specifications and design documents
  - **[Technical Specifications](docs/specifications/technical/)** - API specifications, data schemas, and algorithms
  - **[Visual Design](docs/specifications/visual-design/)** - UI/UX mockups, wireframes, and style guides
  - **[Integration Specifications](docs/specifications/integration/)** - Third-party service integration specs

- **[🏗️ Architecture](docs/architecture/)** - System design and architectural decisions
  - **[Architecture Decision Records](docs/architecture/decisions/)** - ADRs documenting key decisions
  - **[System Diagrams](docs/architecture/diagrams/)** - Component diagrams and data flows
  - **[Design Patterns](docs/architecture/patterns/)** - Established patterns and conventions

- **[📖 API Documentation](docs/api/)** - Complete API reference and examples
- **[✅ Current Status](docs/ToDos.md)** - Live project status, active tasks, and priorities

### For Contributors

- **[🤝 Contributing Guide](CONTRIBUTING.md)** - Complete workflow for development
- **[🔧 Development Setup](DEVELOPER.md)** - Environment configuration and build system
- **[🐚 Nix/Direnv Setup](#installation)** - Reproducible development environments
- **[🧪 Testing Guide](#testing)** - Testing strategies and conventions
- **[📖 API Documentation](docs/api/)** - API reference and examples

### For LLM-Assisted Development

When using AI coding assistants (Claude, GitHub Copilot, etc.), provide context from:
- **Project Context**: `CLAUDE.md` (LLM-specific instructions)
- **Requirements**: Relevant files from `docs/requirements/`
- **Specifications**: Technical specs from `docs/specifications/`
- **Architecture**: Constraints from `docs/architecture/`
- **Current Tasks**: Priorities from `docs/ToDos.md`

## 🗂️ Project Structure

```
rnode/
├── docs/                  # 📚 Documentation hierarchy (F1R3FLY.io standard)
│   ├── requirements/      # 📋 Business and user requirements
│   ├── specifications/    # 📐 Technical specifications
│   ├── architecture/      # 🏗️ System design documents
│   ├── api/              # 📖 API documentation
│   └── ToDos.md          # ✅ Current status and tasks
├── node/                 # Scala node implementation
├── rust_libraries/       # Rust components
├── rholang/             # Rholang examples and tests
├── node-cli/            # Command-line interface
├── scripts/             # Build and utility scripts
├── .github/             # GitHub configuration
│   └── workflows/       # CI/CD pipelines
├── CLAUDE.md            # LLM assistant context
└── README.md            # This file
```

## 🔄 Development Workflow

1. **📖 Documentation First**
   - Start with requirements in `docs/requirements/`
   - Create/update technical specs in `docs/specifications/`
   - Document architectural decisions in `docs/architecture/decisions/`

2. **🤖 LLM Integration**
   - Provide comprehensive context from documentation
   - Reference `CLAUDE.md` for project-specific instructions
   - Update documentation alongside code changes

3. **⚙️ Development Standards**
   - Use Nix/Direnv for consistent development environments
   - Follow test-driven development (TDD) practices
   - Maintain code coverage targets
   - Use conventional commits for version control
   - Implement CI/CD checks before merging

4. **📝 Continuous Documentation**
   - Keep `docs/ToDos.md` updated with current status
   - Update relevant documentation with each PR
   - Maintain README files at directory levels for complex modules

## 🛠️ Technical Stack

- **Languages**: Scala, Rust, Rholang
- **Frameworks**: Akka, ScalaTest
- **Testing**: ScalaTest, Rust testing framework
- **Build Tools**: SBT, Cargo, Docker
- **Package Manager**: SBT for Scala, Cargo for Rust
- **Version Control**: Git with feature branching
- **Development Environment**: Nix flakes + Direnv for reproducible environments

## What is RNode?

RNode is a decentralized, economic, censorship-resistant, public compute infrastructure and blockchain developed by F1R3FLY.io. It implements **four distinct consensus mechanisms** using the Rholang programming language:

1. **Cordial Miners** - Cooperative, energy-efficient mining approach
2. **Casper CBC** - Byzantine Fault Tolerant consensus with mathematical safety proofs
3. **RGB Partially Synchronized State Machines** - Client-side validation with Bitcoin L1 anchoring
4. **Casanova** - Adaptive consensus for high-performance scenarios

The platform hosts and executes smart contracts written in Rholang, providing trustworthy, scalable, concurrent transaction processing with multi-consensus flexibility and Bitcoin anchoring for additional security.

### Key Features
- **Multi-Consensus Architecture**: Four consensus mechanisms for different use cases
- **Concurrent Execution**: Built on ρ-calculus for true parallel smart contract execution
- **Sharded Design**: Scalable architecture with cross-shard communication
- **Bitcoin Anchoring**: Layer 1 security through RGB protocol integration
- **Developer-Friendly**: Comprehensive CLI tools and development environment

[F1R3FLY Discord](https://discord.gg/NN59aFdAHM) features project-related tutorials, documentation, project planning information, events calendar, and information for how to engage with this project.

## Installation

### Prerequisites

1. **Install Nix**: https://nixos.org/download/
   - For more information about Nix and how it works see: https://nixos.org/guides/how-nix-works/

2. **Install direnv**: https://direnv.net/#basic-installation
   - For more information about direnv and how it works see: https://direnv.net/

3. **Clone and Setup**:
   ```bash
   git clone https://github.com/F1R3FLY-io/rnode.git
   cd rnode
   direnv allow
   ```
   
   If you encounter the error: `error: experimental Nix feature 'nix-command' is disabled`:
   - Create the file: `~/.config/nix/nix.conf`
   - Add the line: `experimental-features = flakes nix-command`
   - Run `direnv allow` again

### Docker

```bash
docker pull f1r3flyindustries/rnode-rust-node
```

See https://hub.docker.com/r/f1r3flyindustries/rnode-rust-node for more information.

### Platform Packages

- **Debian/Ubuntu**: Coming Soon
- **RedHat/Fedora**: Coming Soon
- **macOS**: Coming Soon

## Building

Prerequisites: [Environment set up](#installation).

```bash
# Compile and create Docker image
docker context use default && sbt ";compile ;project node ;Docker/publishLocal ;project rchain"

# Compile and create fat jar (for local execution)
sbt ";compile ;project node ;assembly ;project rchain"

# Clean the project
sbt "clean"
```

It is recommended to have a terminal window open just for `sbt` to run various commands.

## Running

### Docker

```bash
# Start a shard
docker compose -f docker/shard.yml up

# Delete data directory for fresh start (performs genesis ceremony)
./scripts/delete_data.sh
```

### Local
=======
**Pre-built packages for Debian-based systems**

F1r3fly provides Debian packages with RNode binary and Rust libraries. **Dependency**: `java17-runtime-headless`

#### Installation Steps

1. **Download**: Visit [GitHub Releases](https://github.com/F1R3FLY-io/f1r3fly/releases) and download `rnode_X.Y.Z_all.deb`

2. **Install**:
   ```bash
   sudo apt update
   sudo apt install ./rnode_X.Y.Z_all.deb
   ```
   > Replace `X.Y.Z` with the actual version number

3. **Run**:
   ```bash
   rnode run -s
   ```

**Installation Paths**:
- Binary: `/usr/bin/rnode`
- JAR: `/usr/share/rnode/rnode.jar`

#### Build Package Locally (Optional)

```bash
# Setup development environment first
     sbt "project node;debian:packageBin"

# Package location: node/target/rnode_X.Y.Z_all.deb
     ```

### RedHat/Fedora

**Pre-built packages for RPM-based systems**

F1r3fly provides RPM packages with RNode binary and Rust libraries. **Dependency**: `java-17-openjdk`

#### Installation Steps

1. **Download**: Visit [GitHub Releases](https://github.com/F1R3FLY-io/f1r3fly/releases) and download `rnode-X.Y.Z-1.noarch.rpm`

2. **Install**:
   ```bash
   # For Fedora/newer systems
   sudo dnf install ./rnode-X.Y.Z-1.noarch.rpm
   
   # For CentOS/older systems
     sudo yum install ./rnode-X.Y.Z-1.noarch.rpm
     ```
   > Replace `X.Y.Z` with the actual version number

3. **Run**:
   ```bash
   rnode run -s
   ```

**Installation Paths**:
- Binary: `/usr/bin/rnode`
- JAR: `/usr/share/rnode/rnode.jar`

#### Build Package Locally (Optional)

```bash
# Setup development environment first
     sbt "project node;rpm:packageBin"

# Package location: node/target/rpm/RPMS/noarch/rnode-X.Y.Z-1.noarch.rpm
     ```

### macOS

**Currently experimental - Docker or source build recommended**

macOS native packages are not yet available. Choose one of these options:

#### Option 1: Docker (Recommended)
Use the [Docker installation method](#docker) for the best macOS experience.

#### Option 2: Build from Source
1. Set up the [development environment](#source) using Nix and direnv
2. Build and run:
   ```bash
   # Build fat JAR
   sbt ";compile ;project node ;assembly ;project rchain"
   
   # Run RNode
   java -Djna.library.path=./rust_libraries/release \
     --add-opens java.base/sun.security.util=ALL-UNNAMED \
     --add-opens java.base/java.nio=ALL-UNNAMED \
     --add-opens java.base/sun.nio.ch=ALL-UNNAMED \
     -jar node/target/scala-2.12/rnode-assembly-1.0.0-SNAPSHOT.jar run -s
   ```

> 🔮 **Future**: Native macOS packages may be added in upcoming releases.

## Building

**Prerequisites**: [Development environment setup](#source)

### Quick Commands

```bash
# Fat JAR for local development
sbt ";compile ;project node ;assembly ;project rchain"

# Docker image (native - faster for development)
docker context use default && sbt ";compile ;project node ;Docker/publishLocal ;project rchain"

# Docker image (cross-platform - for production)
docker context use default && MULTI_ARCH=true sbt ";compile ;project node ;Docker/publishLocal ;project rchain"

# Clean build
sbt "clean"
```

### SBT Tips

- **Keep SBT running**: Use `sbt` shell for faster subsequent commands
- **Project-specific builds**: `sbt "project node" compile`
- **Parallel compilation**: Automatic with modern SBT

🐳 **Docker Setup**: [docker/README.md](docker/README.md)

## Running

### Docker Network (Recommended)

**F1r3fly Shard with Auto-propose** - Complete blockchain network with automatic block production:

```bash
# Start the shard network (recommended)
docker compose -f docker/shard-with-autopropose.yml up

# Start in background
docker compose -f docker/shard-with-autopropose.yml up -d

# View logs
docker compose -f docker/shard-with-autopropose.yml logs -f

# Stop the network
docker compose -f docker/shard-with-autopropose.yml down
```

**Fresh Start**: Reset to genesis state:
```bash
# Stop network and remove all blockchain data
docker compose -f docker/shard-with-autopropose.yml down
rm -rf docker/data/
docker compose -f docker/shard-with-autopropose.yml up
```

**Observer Node** (optional - read-only access):
```bash
# Start observer (requires running shard network)
docker compose -f docker/observer.yml up
```

### Local Development Node

After [building from source](#fat-jar-local-development):

```bash
java -Djna.library.path=./rust_libraries/release \
  --add-opens java.base/sun.security.util=ALL-UNNAMED \
  --add-opens java.base/java.nio=ALL-UNNAMED \
  --add-opens java.base/sun.nio.ch=ALL-UNNAMED \
  -jar node/target/scala-2.12/rnode-assembly-1.0.0-SNAPSHOT.jar \
  run -s --no-upnp --allow-private-addresses --synchrony-constraint-threshold=0.0
```

**Fresh Start**: `rm -rf ~/.rnode/`

## Usage

### F1r3fly Rust Client

**Modern Rust-based CLI for interacting with F1r3fly nodes**

The F1r3fly Rust Client provides a comprehensive command-line interface for blockchain operations:

| Feature | Description |
|---------|-------------|
| **Deploy** | Upload Rholang code to F1r3fly nodes |
| **Propose** | Create new blocks containing deployed code |
| **Full Deploy** | Deploy + propose in a single operation |
| **Deploy & Wait** | Deploy with automatic finalization checking |
| **Exploratory Deploy** | Execute Rholang without blockchain commitment (read-only) |
| **Transfer** | Send REV tokens between addresses |
| **Bond Validator** | Add new validators to the network |
| **Network Health** | Check validator status and network consensus |
| **Key Management** | Generate public keys and key pairs for blockchain identities |

🔗 **Repository**: [F1R3FLY-io/rust-client](https://github.com/F1R3FLY-io/rust-client)

**Installation**:
```bash
git clone https://github.com/F1R3FLY-io/rust-client.git
cd rust-client
cargo build --release
```

**Quick Example**:
```bash
# Deploy a Rholang contract
cargo run -- deploy -f ./rho_examples/stdout.rho

# Check network status
cargo run -- status
```

### Evaluating Rholang Contracts

**Prerequisites**: [Running node](#running)

#### Quick Evaluation

1. **Build the evaluator**:
   ```bash
   sbt ";compile ;stage"
   ```

2. **Evaluate a contract**:
   ```bash
   ./node/target/universal/stage/bin/rnode \
     -Djna.library.path=./rust_libraries/release \
     eval ./rholang/examples/tut-ai.rho
   ```

#### Example Contracts

Explore the `rholang/examples/` directory for sample contracts and tutorials.

### F1r3flyFS

**Distributed file system built on F1r3fly**

F1r3flyFS provides a simple, fast file system interface on top of the F1r3fly blockchain.

🔗 **Project**: [F1r3flyFS Repository](https://github.com/F1R3FLY-io/f1r3flyfs#f1r3flyfs)

## Troubleshooting

### Common Issues and Solutions

#### Nix Issues

**Problem**: Unable to load `flake.nix` or general Nix problems
```bash
nix-garbage-collect
```

#### SBT Build Issues
>>>>>>> 8c59c798

**Problem**: Build failures or dependency issues
```bash
<<<<<<< HEAD
# Run standalone node locally
java -Djna.library.path=./rust_libraries/release \
  --add-opens java.base/sun.security.util=ALL-UNNAMED \
  --add-opens java.base/java.nio=ALL-UNNAMED \
  --add-opens java.base/sun.nio.ch=ALL-UNNAMED \
  -jar node/target/scala-2.12/rnode-assembly-1.0.0-SNAPSHOT.jar run \
  -s --no-upnp --allow-private-addresses --synchrony-constraint-threshold=0.0

# Delete data directory for fresh start
rm -rf ~/.rnode/
```

## Usage

### Node CLI

A command-line interface for interacting with RNode is available in the `node-cli` directory. Features include:

- **Deploying** Rholang code to RNode
- **Proposing** blocks to create a new block containing deployed code
- **Full Deploy** operations (deploy + propose in one step)
- **Checking finalization** of blocks with automatic retries
- **Exploratory Deploy** to execute Rholang without committing to the blockchain
- **Generating Public Keys** from private keys
- **Generating Key Pairs** for creating new blockchain identities

For detailed usage instructions, see the [Node CLI README](node-cli/README.md).

### Evaluating Rholang Contracts
=======
# Clear coursier cache
rm -rf ~/.cache/coursier/

# Clean SBT
sbt clean
```

#### Node Compilation Issues

**Problem**: StackOverflow error during compilation
```bash
# Option 1: Direct compile
sbt "node/compile"

# Option 2: Use SBT shell (recommended)
sbt
sbt:rchain> project node
sbt:node> compile
```

#### Rust Library Issues

**Problem**: Rust compilation or library loading errors
```bash
# Clean Rust libraries
./scripts/clean_rust_libraries.sh

# Reset Rust toolchain
rustup default stable
```

#### Docker Issues
>>>>>>> 8c59c798

**Problem**: Docker build failures
```bash
<<<<<<< HEAD
# Build node executable
sbt ";compile ;stage"

# Evaluate a contract
./node/target/universal/stage/bin/rnode \
  -Djna.library.path=./rust_libraries/release \
  eval ./rholang/examples/tut-ai.rho
```

### RNodeFS

Check out [RNodeFS](https://github.com/F1R3FLY-io/rnodefs#rnodefs) for a simple, easy-to-use, and fast file system built on top of RNode.

## 🧪 Testing

```bash
# Run all Rust tests
./scripts/run_rust_tests.sh

# Run Scala tests
sbt test

# Run specific test suites
sbt "project node" test
sbt "project rspace" test

# Coverage report (when available)
sbt coverage test coverageReport
```

## 🚢 Deployment

See [deployment documentation](docs/deployment) for detailed deployment instructions.

## Configuration

Most command line options can be specified in a configuration file. The default location is the data directory. An alternative location can be specified with `--config-file <path>`.

The format is [HOCON](https://github.com/lightbend/config/blob/master/HOCON.md). See [defaults.conf](node/src/main/resources/defaults.conf) for all options and default values.

Example configuration:
```hocon
=======
# Reset Docker context
docker context use default

# Clean Docker system
docker system prune -a
```

#### Port Conflicts

**Problem**: "Port already in use" errors
```bash
# Find processes using F1r3fly ports
lsof -i :40400-40404

# Kill specific process
kill -9 <PID>
```

## Configuration File

**Customize RNode behavior with HOCON configuration**

### Configuration Options

- **Default location**: Data directory (usually `~/.rnode/`)
- **Custom location**: Use `--config-file <path>` command line option
- **Format**: [HOCON](https://github.com/lightbend/config/blob/master/HOCON.md) (Human-Optimized Config Object Notation)

### Reference Configuration

View all available options: [defaults.conf](node/src/main/resources/defaults.conf)

### Example Configuration

```hocon
# Basic node configuration
>>>>>>> 8c59c798
standalone = false

# Protocol server settings
protocol-server {
  network-id = "testnet"
  port = 40400
}

# Bootstrap configuration
protocol-client {
  network-id = "testnet"
  bootstrap = "rnode://de6eed5d00cf080fc587eeb412cb31a75fd10358@52.119.8.109?protocol=40400&discovery=40404"
}

<<<<<<< HEAD
=======
# Peer discovery
peers-discovery {
  port = 40404
}

# API server configuration
>>>>>>> 8c59c798
api-server {
  host = "my-rnode.domain.com"
  port-grpc-external = 40401
  port-grpc-internal = 40402
  port-http = 40403
  port-admin-http = 40405
}
```

<<<<<<< HEAD
## Troubleshooting

**General nix problems or unable to load `flake.nix`:**
```bash
nix-garbage-collect
```

**SBT build problems:**
```bash
rm -rf ~/.cache/coursier/
sbt clean
```

**StackOverflow error from node compile:**
```bash
sbt "node/compile"
```

**Rust problems:**
```bash
./scripts/clean_rust_libraries.sh
rustup default stable
```

## 🔐 Security

- Security policies and guidelines in `SECURITY.md`
- Vulnerability reporting procedures
- Security best practices for contributors

**Note**: This code has not yet completed a security review. We strongly recommend that you do not use it in production or to transfer items of material value. We take no responsibility for any loss you may incur through the use of this code.

## 📈 Performance

- Performance benchmarks and targets
- Optimization guidelines
- Monitoring and metrics

## 🤝 Contributing

Please read our [Contributing Guide](CONTRIBUTING.md) for details on:
- Code of conduct
- Development process
- Pull request process
- Coding standards
- Documentation requirements

## 📄 License

[![License: Apache 2.0](https://img.shields.io/badge/License-Apache%202.0-blue.svg)](https://www.apache.org/licenses/LICENSE-2.0)

To get a summary of licenses being used by RNode's dependencies:
```bash
sbt node/dumpLicenseReport
```
The report will be available under `node/target/license-reports/rnode-licenses.html`

## 🙏 Acknowledgments
=======
# Storage settings
storage {
  data-dir = "/my-data-dir"
}

# Casper consensus configuration
casper {
  fault-tolerance-threshold = 1
  shard-name = "root"
  finalization-rate = 1
}

# Metrics and monitoring
metrics {
  prometheus = false
  influxdb = false
  influxdb-udp = false
  zipkin = false
  sigar = false
}

# Development mode
dev-mode = false
```

## Development

**Contributing to F1r3fly? Start here!**

### Development Setup

1. **Environment**: Follow [source installation](#source) instructions
2. **Docker**: Use `docker/shard-with-autopropose.yml` for testing
3. **Client**: Use [F1r3fly Rust Client](https://github.com/F1R3FLY-io/rust-client) for interaction

### Contribution Workflow

1. Fork the repository
2. Create feature branch: `git checkout -b feature/amazing-feature`
3. Make changes and test locally
4. Submit pull request

🐳 **Docker Guide**: [docker/README.md](docker/README.md) - Complete Docker setup, validator bonding, and network configuration

## Support & Community

### Discord Community

Join the F1r3fly community for real-time support, tutorials, and project updates:

🌐 **[F1r3fly Discord](https://discord.gg/NN59aFdAHM)**

**Available Resources**:
- Project tutorials and documentation
- Development planning and discussions
- Events calendar and announcements
- Community support and Q&A

### Getting Help

1. **Documentation**: Start with this README and the [Node CLI docs](node-cli/README.md)
2. **Troubleshooting**: Check the [troubleshooting section](#troubleshooting)
3. **Community**: Ask questions in Discord
4. **Issues**: Report bugs in GitHub Issues

## Caveats and Filing Issues

### Known Issues

⚠️ **[Beta-release Software**: This F1r3fly repository is under active development](#note-on-the-use-of-this-software)

**Current Issue Trackers**:
- **F1r3fly Issues**: [GitHub Issues](https://github.com/F1R3FLY-io/f1r3fly/issues)
- **RChain Legacy Issues**: [Legacy Bug Reports](https://github.com/rchain/rchain/issues?q=is%3Aopen+is%3Aissue+label%3Abug)

### Filing Bug Reports

**Report Issues**: [Create New Issue](https://github.com/F1R3FLY-io/f1r3fly/issues/new)

**Include in your report**:
- F1r3fly version
- Operating system and version
- Steps to reproduce
- Expected vs actual behavior
- Relevant logs or error messages
>>>>>>> 8c59c798

We use YourKit to profile RNode performance. YourKit supports open source projects with its full-featured Java Profiler. YourKit, LLC is the creator of [YourKit Java Profiler](https://www.yourkit.com/java/profiler/) and [YourKit .NET Profiler](https://www.yourkit.com/.net/profiler/), innovative and intelligent tools for profiling Java and .NET applications.

<<<<<<< HEAD
---

### 📦 Additional Resources

> **Note for F1R3FLY.io Projects**: This README follows F1R3FLY.io's commitment to documentation-first development and LLM-enhanced workflows. The core documentation structure supports systematic development and clear communication of project goals and progress.
=======
**Performance Profiling**: 
We use [YourKit](https://www.yourkit.com/) to profile F1r3fly performance. YourKit supports open source projects with their full-featured Java and .NET profilers.

**Tools**:
- [YourKit Java Profiler](https://www.yourkit.com/java/profiler/)
- [YourKit .NET Profiler](https://www.yourkit.com/.net/profiler/)

## License Information

F1r3fly is licensed under the **Apache License 2.0**.
>>>>>>> 8c59c798
<|MERGE_RESOLUTION|>--- conflicted
+++ resolved
@@ -1,59 +1,9 @@
-<<<<<<< HEAD
 # RNode
-=======
-# F1r3fly
-
-> A decentralized, economic, censorship-resistant, public compute infrastructure and blockchain that hosts and executes smart contracts with trustworthy, scalable, concurrent proof-of-stake consensus.
-
-## Table of Contents
-
-- [What is F1r3fly?](#what-is-f1r3fly)
-- [Security Notice](#note-on-the-use-of-this-software)
-- [Installation](#installation)
-  - [Source (Development)](#source)
-  - [Docker](#docker)
-  - [Debian/Ubuntu](#debianubuntu)
-  - [RedHat/Fedora](#redhatfedora)
-  - [macOS](#macos)
-- [Building](#building)
-- [Running](#running)
-- [Usage](#usage)
-  - [Node CLI](#node-cli)
-  - [Evaluating Rholang Contracts](#evaluating-rholang-contracts)
-  - [F1r3flyFS](#f1r3flyfs)
-- [Configuration](#configuration-file)
-- [Development](#development)
-- [Troubleshooting](#troubleshooting)
-- [Support & Community](#support--community)
-- [Known Issues & Reporting](#caveats-and-filing-issues)
-- [Acknowledgements](#acknowledgements)
-- [License](#licence-information)
-
-## What is F1r3fly?
-
-F1r3fly is an open-source blockchain platform that provides:
-
-- **Decentralized compute infrastructure** - Censorship-resistant public blockchain
-- **Smart contract execution** - Hosts and executes programs (smart contracts)
-- **Scalable consensus** - Proof-of-stake consensus with content delivery
-- **Concurrent processing** - Trustworthy and scalable concurrent execution
-
-### Getting Started
-
-- **Development**: Install locally using [Nix and direnv](#source) for a complete development environment
-- **Production**: Use [Docker](#docker) or [system packages](#debianubuntu) for running nodes
-- **Community**: Join the [F1r3fly Discord](https://discord.gg/NN59aFdAHM) for tutorials, documentation, and project information
-- **Testnet**: Public testnet access coming soon
-
-## Note on the use of this software
-A security review of this code is underway. If you are looking for production ready deployment of this codebase, please contact F1r3fly at  f1r3fly.ceo \<at\> gmail \<dot\> com. F1r3fly takes no responsibility for material or financial loss under the terms of the Apache 2.0 license.
->>>>>>> 8c59c798
 
 **Multi-Consensus Blockchain Platform by F1R3FLY.io**
 
 Highly concurrent throughput Byzantine Fault Tolerant blockchain with four consensus mechanisms implemented in Rholang.
 
-<<<<<<< HEAD
 ## 📋 Quick Navigation
 
 **New to RNode?** → [What is RNode?](#what-is-rnode) → [Installation](#installation) → [Quick Start](#-quick-start)
@@ -63,101 +13,9 @@
 **Node Operator?** → [▶️ Running](#running) → [🐳 Docker](#docker) → [🔧 Configuration](#configuration)
 
 **Smart Contract Developer?** → [📖 Rholang Language](docs/specifications/technical/SPEC-LANG-001-rholang.md) → [🛠️ Node CLI](node-cli/README.md) → [📝 Examples](rholang/examples/)
-=======
-**Recommended for development and contributing to F1r3fly**
-
-#### Prerequisites
-
-1. **Install Nix**: https://nixos.org/download/
-   - Learn more: [How Nix Works](https://nixos.org/guides/how-nix-works/)
-
-2. **Install direnv**: https://direnv.net/#basic-installation
-   - Learn more: [direnv documentation](https://direnv.net/)
-
-#### Setup Steps
-
-3. **Clone and setup the repository**:
-   ```bash
-   git clone <repository-url>
-   cd f1r3fly-build
-   direnv allow
-   ```
-
-   **Troubleshooting**: If you encounter the error:
-   ```
-   error: experimental Nix feature 'nix-command' is disabled
-   ```
-
-   **Solution**:
-   ```bash
-   # Create Nix config directory
-   mkdir -p ~/.config/nix
-   
-   # Add experimental features
-   echo "experimental-features = flakes nix-command" > ~/.config/nix/nix.conf
-   
-   # Try again
-   direnv allow
-   ```
-
-   > 📝 **Note**: The initial setup will compile all libraries (takes a few minutes). Your development environment will be ready after completion.
-
-### Docker
-
-**Recommended for production deployments and testing**
-
-#### Quick Start
-
-Run a complete F1r3fly network with automatic block production:
-
-```bash
-# Start the shard network (recommended)
-docker compose -f docker/shard-with-autopropose.yml up
-```
-
-#### Port Configuration
-
-| Port  | Service              | Description                    |
-|-------|---------------------|--------------------------------|
-| 40400 | Protocol Server     | Main blockchain protocol       |
-| 40401 | gRPC External       | External gRPC API              |
-| 40402 | gRPC Internal       | Internal gRPC API              |
-| 40403 | HTTP API            | REST/HTTP API endpoints        |
-| 40404 | Peer Discovery      | Node discovery service         |
-
-#### Advanced Options
-
-**Data Persistence**: The shard network automatically creates a `docker/data/` directory for blockchain state.
-
-**Fresh Start**: Remove data directory to reset to genesis:
-```bash
-docker compose -f docker/shard-with-autopropose.yml down
-rm -rf docker/data/
-docker compose -f docker/shard-with-autopropose.yml up
-```
-
-**Additional Resources**: [Docker Hub Repository](https://hub.docker.com/r/f1r3flyindustries/f1r3fly-rust-node)
-
-#### Building Docker Images Locally
-
-After setting up the [development environment](#source), build Docker images:
-
-**Native Build** (Recommended - 3-5x faster):
-```bash
-docker context use default && sbt ";compile ;project node ;Docker/publishLocal ;project rchain"
-```
-
-**Cross-Platform Build** (Production - AMD64 + ARM64):
-```bash
-docker context use default && MULTI_ARCH=true sbt ";compile ;project node ;Docker/publishLocal ;project rchain"
-```
-
-Both create: `f1r3flyindustries/f1r3fly-rust-node:latest`
->>>>>>> 8c59c798
 
 **Researcher?** → [🏗️ Architecture](docs/architecture/) → [📋 Requirements](docs/requirements/) → [📐 Specifications](docs/specifications/)
 
-<<<<<<< HEAD
 ## 🚀 Quick Start
 
 ```bash
@@ -305,6 +163,9 @@
 
 [F1R3FLY Discord](https://discord.gg/NN59aFdAHM) features project-related tutorials, documentation, project planning information, events calendar, and information for how to engage with this project.
 
+## Note on the use of this software
+A security review of this code is underway. If you are looking for production ready deployment of this codebase, please contact F1r3fly at  f1r3fly.ceo \<at\> gmail \<dot\> com. F1r3fly takes no responsibility for material or financial loss under the terms of the Apache 2.0 license.
+
 ## Installation
 
 ### Prerequisites
@@ -321,7 +182,7 @@
    cd rnode
    direnv allow
    ```
-   
+
    If you encounter the error: `error: experimental Nix feature 'nix-command' is disabled`:
    - Create the file: `~/.config/nix/nix.conf`
    - Add the line: `experimental-features = flakes nix-command`
@@ -343,7 +204,7 @@
 
 ## Building
 
-Prerequisites: [Environment set up](#installation).
+**Prerequisites**: [Development environment setup](#prerequisites)
 
 ```bash
 # Compile and create Docker image
@@ -360,7 +221,7 @@
 
 ## Running
 
-### Docker
+### Docker Network (Recommended)
 
 ```bash
 # Start a shard
@@ -371,266 +232,8 @@
 ```
 
 ### Local
-=======
-**Pre-built packages for Debian-based systems**
-
-F1r3fly provides Debian packages with RNode binary and Rust libraries. **Dependency**: `java17-runtime-headless`
-
-#### Installation Steps
-
-1. **Download**: Visit [GitHub Releases](https://github.com/F1R3FLY-io/f1r3fly/releases) and download `rnode_X.Y.Z_all.deb`
-
-2. **Install**:
-   ```bash
-   sudo apt update
-   sudo apt install ./rnode_X.Y.Z_all.deb
-   ```
-   > Replace `X.Y.Z` with the actual version number
-
-3. **Run**:
-   ```bash
-   rnode run -s
-   ```
-
-**Installation Paths**:
-- Binary: `/usr/bin/rnode`
-- JAR: `/usr/share/rnode/rnode.jar`
-
-#### Build Package Locally (Optional)
-
-```bash
-# Setup development environment first
-     sbt "project node;debian:packageBin"
-
-# Package location: node/target/rnode_X.Y.Z_all.deb
-     ```
-
-### RedHat/Fedora
-
-**Pre-built packages for RPM-based systems**
-
-F1r3fly provides RPM packages with RNode binary and Rust libraries. **Dependency**: `java-17-openjdk`
-
-#### Installation Steps
-
-1. **Download**: Visit [GitHub Releases](https://github.com/F1R3FLY-io/f1r3fly/releases) and download `rnode-X.Y.Z-1.noarch.rpm`
-
-2. **Install**:
-   ```bash
-   # For Fedora/newer systems
-   sudo dnf install ./rnode-X.Y.Z-1.noarch.rpm
-   
-   # For CentOS/older systems
-     sudo yum install ./rnode-X.Y.Z-1.noarch.rpm
-     ```
-   > Replace `X.Y.Z` with the actual version number
-
-3. **Run**:
-   ```bash
-   rnode run -s
-   ```
-
-**Installation Paths**:
-- Binary: `/usr/bin/rnode`
-- JAR: `/usr/share/rnode/rnode.jar`
-
-#### Build Package Locally (Optional)
-
-```bash
-# Setup development environment first
-     sbt "project node;rpm:packageBin"
-
-# Package location: node/target/rpm/RPMS/noarch/rnode-X.Y.Z-1.noarch.rpm
-     ```
-
-### macOS
-
-**Currently experimental - Docker or source build recommended**
-
-macOS native packages are not yet available. Choose one of these options:
-
-#### Option 1: Docker (Recommended)
-Use the [Docker installation method](#docker) for the best macOS experience.
-
-#### Option 2: Build from Source
-1. Set up the [development environment](#source) using Nix and direnv
-2. Build and run:
-   ```bash
-   # Build fat JAR
-   sbt ";compile ;project node ;assembly ;project rchain"
-   
-   # Run RNode
-   java -Djna.library.path=./rust_libraries/release \
-     --add-opens java.base/sun.security.util=ALL-UNNAMED \
-     --add-opens java.base/java.nio=ALL-UNNAMED \
-     --add-opens java.base/sun.nio.ch=ALL-UNNAMED \
-     -jar node/target/scala-2.12/rnode-assembly-1.0.0-SNAPSHOT.jar run -s
-   ```
-
-> 🔮 **Future**: Native macOS packages may be added in upcoming releases.
-
-## Building
-
-**Prerequisites**: [Development environment setup](#source)
-
-### Quick Commands
-
-```bash
-# Fat JAR for local development
-sbt ";compile ;project node ;assembly ;project rchain"
-
-# Docker image (native - faster for development)
-docker context use default && sbt ";compile ;project node ;Docker/publishLocal ;project rchain"
-
-# Docker image (cross-platform - for production)
-docker context use default && MULTI_ARCH=true sbt ";compile ;project node ;Docker/publishLocal ;project rchain"
-
-# Clean build
-sbt "clean"
-```
-
-### SBT Tips
-
-- **Keep SBT running**: Use `sbt` shell for faster subsequent commands
-- **Project-specific builds**: `sbt "project node" compile`
-- **Parallel compilation**: Automatic with modern SBT
-
-🐳 **Docker Setup**: [docker/README.md](docker/README.md)
-
-## Running
-
-### Docker Network (Recommended)
-
-**F1r3fly Shard with Auto-propose** - Complete blockchain network with automatic block production:
-
-```bash
-# Start the shard network (recommended)
-docker compose -f docker/shard-with-autopropose.yml up
-
-# Start in background
-docker compose -f docker/shard-with-autopropose.yml up -d
-
-# View logs
-docker compose -f docker/shard-with-autopropose.yml logs -f
-
-# Stop the network
-docker compose -f docker/shard-with-autopropose.yml down
-```
-
-**Fresh Start**: Reset to genesis state:
-```bash
-# Stop network and remove all blockchain data
-docker compose -f docker/shard-with-autopropose.yml down
-rm -rf docker/data/
-docker compose -f docker/shard-with-autopropose.yml up
-```
-
-**Observer Node** (optional - read-only access):
-```bash
-# Start observer (requires running shard network)
-docker compose -f docker/observer.yml up
-```
-
-### Local Development Node
-
-After [building from source](#fat-jar-local-development):
-
-```bash
-java -Djna.library.path=./rust_libraries/release \
-  --add-opens java.base/sun.security.util=ALL-UNNAMED \
-  --add-opens java.base/java.nio=ALL-UNNAMED \
-  --add-opens java.base/sun.nio.ch=ALL-UNNAMED \
-  -jar node/target/scala-2.12/rnode-assembly-1.0.0-SNAPSHOT.jar \
-  run -s --no-upnp --allow-private-addresses --synchrony-constraint-threshold=0.0
-```
-
-**Fresh Start**: `rm -rf ~/.rnode/`
-
-## Usage
-
-### F1r3fly Rust Client
-
-**Modern Rust-based CLI for interacting with F1r3fly nodes**
-
-The F1r3fly Rust Client provides a comprehensive command-line interface for blockchain operations:
-
-| Feature | Description |
-|---------|-------------|
-| **Deploy** | Upload Rholang code to F1r3fly nodes |
-| **Propose** | Create new blocks containing deployed code |
-| **Full Deploy** | Deploy + propose in a single operation |
-| **Deploy & Wait** | Deploy with automatic finalization checking |
-| **Exploratory Deploy** | Execute Rholang without blockchain commitment (read-only) |
-| **Transfer** | Send REV tokens between addresses |
-| **Bond Validator** | Add new validators to the network |
-| **Network Health** | Check validator status and network consensus |
-| **Key Management** | Generate public keys and key pairs for blockchain identities |
-
-🔗 **Repository**: [F1R3FLY-io/rust-client](https://github.com/F1R3FLY-io/rust-client)
-
-**Installation**:
-```bash
-git clone https://github.com/F1R3FLY-io/rust-client.git
-cd rust-client
-cargo build --release
-```
-
-**Quick Example**:
-```bash
-# Deploy a Rholang contract
-cargo run -- deploy -f ./rho_examples/stdout.rho
-
-# Check network status
-cargo run -- status
-```
-
-### Evaluating Rholang Contracts
-
-**Prerequisites**: [Running node](#running)
-
-#### Quick Evaluation
-
-1. **Build the evaluator**:
-   ```bash
-   sbt ";compile ;stage"
-   ```
-
-2. **Evaluate a contract**:
-   ```bash
-   ./node/target/universal/stage/bin/rnode \
-     -Djna.library.path=./rust_libraries/release \
-     eval ./rholang/examples/tut-ai.rho
-   ```
-
-#### Example Contracts
-
-Explore the `rholang/examples/` directory for sample contracts and tutorials.
-
-### F1r3flyFS
-
-**Distributed file system built on F1r3fly**
-
-F1r3flyFS provides a simple, fast file system interface on top of the F1r3fly blockchain.
-
-🔗 **Project**: [F1r3flyFS Repository](https://github.com/F1R3FLY-io/f1r3flyfs#f1r3flyfs)
-
-## Troubleshooting
-
-### Common Issues and Solutions
-
-#### Nix Issues
-
-**Problem**: Unable to load `flake.nix` or general Nix problems
-```bash
-nix-garbage-collect
-```
-
-#### SBT Build Issues
->>>>>>> 8c59c798
-
-**Problem**: Build failures or dependency issues
-```bash
-<<<<<<< HEAD
+
+```bash
 # Run standalone node locally
 java -Djna.library.path=./rust_libraries/release \
   --add-opens java.base/sun.security.util=ALL-UNNAMED \
@@ -643,6 +246,7 @@
 rm -rf ~/.rnode/
 ```
 
+
 ## Usage
 
 ### Node CLI
@@ -660,44 +264,8 @@
 For detailed usage instructions, see the [Node CLI README](node-cli/README.md).
 
 ### Evaluating Rholang Contracts
-=======
-# Clear coursier cache
-rm -rf ~/.cache/coursier/
-
-# Clean SBT
-sbt clean
-```
-
-#### Node Compilation Issues
-
-**Problem**: StackOverflow error during compilation
-```bash
-# Option 1: Direct compile
-sbt "node/compile"
-
-# Option 2: Use SBT shell (recommended)
-sbt
-sbt:rchain> project node
-sbt:node> compile
-```
-
-#### Rust Library Issues
-
-**Problem**: Rust compilation or library loading errors
-```bash
-# Clean Rust libraries
-./scripts/clean_rust_libraries.sh
-
-# Reset Rust toolchain
-rustup default stable
-```
-
-#### Docker Issues
->>>>>>> 8c59c798
-
-**Problem**: Docker build failures
-```bash
-<<<<<<< HEAD
+
+```bash
 # Build node executable
 sbt ";compile ;stage"
 
@@ -740,44 +308,6 @@
 
 Example configuration:
 ```hocon
-=======
-# Reset Docker context
-docker context use default
-
-# Clean Docker system
-docker system prune -a
-```
-
-#### Port Conflicts
-
-**Problem**: "Port already in use" errors
-```bash
-# Find processes using F1r3fly ports
-lsof -i :40400-40404
-
-# Kill specific process
-kill -9 <PID>
-```
-
-## Configuration File
-
-**Customize RNode behavior with HOCON configuration**
-
-### Configuration Options
-
-- **Default location**: Data directory (usually `~/.rnode/`)
-- **Custom location**: Use `--config-file <path>` command line option
-- **Format**: [HOCON](https://github.com/lightbend/config/blob/master/HOCON.md) (Human-Optimized Config Object Notation)
-
-### Reference Configuration
-
-View all available options: [defaults.conf](node/src/main/resources/defaults.conf)
-
-### Example Configuration
-
-```hocon
-# Basic node configuration
->>>>>>> 8c59c798
 standalone = false
 
 # Protocol server settings
@@ -792,15 +322,6 @@
   bootstrap = "rnode://de6eed5d00cf080fc587eeb412cb31a75fd10358@52.119.8.109?protocol=40400&discovery=40404"
 }
 
-<<<<<<< HEAD
-=======
-# Peer discovery
-peers-discovery {
-  port = 40404
-}
-
-# API server configuration
->>>>>>> 8c59c798
 api-server {
   host = "my-rnode.domain.com"
   port-grpc-external = 40401
@@ -810,7 +331,6 @@
 }
 ```
 
-<<<<<<< HEAD
 ## Troubleshooting
 
 **General nix problems or unable to load `flake.nix`:**
@@ -869,111 +389,11 @@
 The report will be available under `node/target/license-reports/rnode-licenses.html`
 
 ## 🙏 Acknowledgments
-=======
-# Storage settings
-storage {
-  data-dir = "/my-data-dir"
-}
-
-# Casper consensus configuration
-casper {
-  fault-tolerance-threshold = 1
-  shard-name = "root"
-  finalization-rate = 1
-}
-
-# Metrics and monitoring
-metrics {
-  prometheus = false
-  influxdb = false
-  influxdb-udp = false
-  zipkin = false
-  sigar = false
-}
-
-# Development mode
-dev-mode = false
-```
-
-## Development
-
-**Contributing to F1r3fly? Start here!**
-
-### Development Setup
-
-1. **Environment**: Follow [source installation](#source) instructions
-2. **Docker**: Use `docker/shard-with-autopropose.yml` for testing
-3. **Client**: Use [F1r3fly Rust Client](https://github.com/F1R3FLY-io/rust-client) for interaction
-
-### Contribution Workflow
-
-1. Fork the repository
-2. Create feature branch: `git checkout -b feature/amazing-feature`
-3. Make changes and test locally
-4. Submit pull request
-
-🐳 **Docker Guide**: [docker/README.md](docker/README.md) - Complete Docker setup, validator bonding, and network configuration
-
-## Support & Community
-
-### Discord Community
-
-Join the F1r3fly community for real-time support, tutorials, and project updates:
-
-🌐 **[F1r3fly Discord](https://discord.gg/NN59aFdAHM)**
-
-**Available Resources**:
-- Project tutorials and documentation
-- Development planning and discussions
-- Events calendar and announcements
-- Community support and Q&A
-
-### Getting Help
-
-1. **Documentation**: Start with this README and the [Node CLI docs](node-cli/README.md)
-2. **Troubleshooting**: Check the [troubleshooting section](#troubleshooting)
-3. **Community**: Ask questions in Discord
-4. **Issues**: Report bugs in GitHub Issues
-
-## Caveats and Filing Issues
-
-### Known Issues
-
-⚠️ **[Beta-release Software**: This F1r3fly repository is under active development](#note-on-the-use-of-this-software)
-
-**Current Issue Trackers**:
-- **F1r3fly Issues**: [GitHub Issues](https://github.com/F1R3FLY-io/f1r3fly/issues)
-- **RChain Legacy Issues**: [Legacy Bug Reports](https://github.com/rchain/rchain/issues?q=is%3Aopen+is%3Aissue+label%3Abug)
-
-### Filing Bug Reports
-
-**Report Issues**: [Create New Issue](https://github.com/F1R3FLY-io/f1r3fly/issues/new)
-
-**Include in your report**:
-- F1r3fly version
-- Operating system and version
-- Steps to reproduce
-- Expected vs actual behavior
-- Relevant logs or error messages
->>>>>>> 8c59c798
 
 We use YourKit to profile RNode performance. YourKit supports open source projects with its full-featured Java Profiler. YourKit, LLC is the creator of [YourKit Java Profiler](https://www.yourkit.com/java/profiler/) and [YourKit .NET Profiler](https://www.yourkit.com/.net/profiler/), innovative and intelligent tools for profiling Java and .NET applications.
 
-<<<<<<< HEAD
 ---
 
 ### 📦 Additional Resources
 
-> **Note for F1R3FLY.io Projects**: This README follows F1R3FLY.io's commitment to documentation-first development and LLM-enhanced workflows. The core documentation structure supports systematic development and clear communication of project goals and progress.
-=======
-**Performance Profiling**: 
-We use [YourKit](https://www.yourkit.com/) to profile F1r3fly performance. YourKit supports open source projects with their full-featured Java and .NET profilers.
-
-**Tools**:
-- [YourKit Java Profiler](https://www.yourkit.com/java/profiler/)
-- [YourKit .NET Profiler](https://www.yourkit.com/.net/profiler/)
-
-## License Information
-
-F1r3fly is licensed under the **Apache License 2.0**.
->>>>>>> 8c59c798
+> **Note for F1R3FLY.io Projects**: This README follows F1R3FLY.io's commitment to documentation-first development and LLM-enhanced workflows. The core documentation structure supports systematic development and clear communication of project goals and progress.