--- conflicted
+++ resolved
@@ -1,10 +1,7 @@
 // Node module - Main blockchain node implementation
 // Empty module - ready for future implementation
 
-<<<<<<< HEAD
-=======
 pub mod api;
->>>>>>> ab1b993f
 pub mod configuration;
 pub mod effects;
 pub mod encode;
