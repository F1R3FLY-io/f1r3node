--- conflicted
+++ resolved
@@ -6,7 +6,6 @@
 use models::casper::v1::is_finalized_response::Message as IsFinalizedResponseMessage;
 use models::casper::v1::exploratory_deploy_response::Message as ExploratoryDeployResponseMessage;
 use models::casper::{IsFinalizedQuery, ProposeQuery, DeployDataProto, ExploratoryDeployQuery};
-use models::ByteString;
 use models::rhoapi::Par;
 use prost::Message;
 use secp256k1::{Message as Secp256k1Message, Secp256k1, SecretKey};
@@ -35,11 +34,7 @@
     /// A new `F1r3flyApi` instance
     pub fn new(signing_key: &str, node_host: &'a str, grpc_port: u16) -> Self {
         F1r3flyApi {
-<<<<<<< HEAD
-            signing_key: PrivateKey::new(signing_key.into()),
-=======
             signing_key: SecretKey::from_slice(&hex::decode(signing_key).unwrap()).unwrap(),
->>>>>>> 033ba38b
             node_host,
             grpc_port,
         }
@@ -310,12 +305,6 @@
         }
     }
 
-<<<<<<< HEAD
-        deploy.sig_algorithm = "secp256k1".to_string();
-        // TODO: Remove into() once models crate is updated
-        deploy.sig = signature.into();
-        deploy.deployer = pub_key.bytes.into();
-=======
     /// Builds and signs a deploy message
     ///
     /// # Arguments
@@ -344,8 +333,8 @@
             valid_after_block_number: 0,
             shard_id: "root".into(),
             language: String::new(), // Excluded from signature calculation
-            sig: ByteString::new(),
-            deployer: ByteString::new(),
+            sig: prost::bytes::Bytes::new(),
+            deployer: prost::bytes::Bytes::new(),
             sig_algorithm: String::new(),
         };
         
@@ -376,13 +365,12 @@
             valid_after_block_number: 0,
             shard_id: "root".into(),
             language,
-            sig: ByteString::from(sig_bytes),
+            sig: prost::bytes::Bytes::from(sig_bytes),
             sig_algorithm: "secp256k1".into(),
-            deployer: ByteString::from(pub_key_bytes),
+            deployer: prost::bytes::Bytes::from(pub_key_bytes),
         }
     }
 }
->>>>>>> 033ba38b
 
 /// Extracts a simplified string representation from a Par object
 fn extract_par_data(par: &Par) -> Option<String> {
