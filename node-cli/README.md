<<<<<<< HEAD
# RNode CLI
=======
# ATTENTION: This crate has been moved to https://github.com/F1R3FLY-io/rust-client

# F1r3fly Node CLI
>>>>>>> 8c59c798

A command-line interface for interacting with RNode.

### Prerequisites

- [Environment set up](../README.md#installation).
- [Running Node](../README.md#running)

## Building

```bash
cargo build
```

## Usage

The CLI provides the following commands for interacting with RNode:

### Deploy

Deploy Rholang code to an RNode.

```bash
# Using default values (localhost:40412 with default private key)
cargo run -- deploy -f ../rholang/examples/stdout.rho

# With custom parameters
cargo run -- deploy -f ../rholang/examples/stdout.rho --private-key YOUR_PRIVATE_KEY -H node.example.com -p 40412

# With bigger phlo limit
cargo run -- deploy -f ../rholang/examples/stdout.rho -b
```

### Propose

Propose a block to the RNode network.

```bash
# Using default values
cargo run -- propose

# With custom parameters
cargo run -- propose --private-key YOUR_PRIVATE_KEY -H node.example.com -p 40412
```

### Full Deploy

Deploy Rholang code and propose a block in one operation.

```bash
# Using default values
cargo run -- full-deploy -f ../rholang/examples/stdout.rho

# With custom parameters
cargo run -- full-deploy -f ../rholang/examples/stdout.rho --private-key YOUR_PRIVATE_KEY -H node.example.com -p 40412

# With bigger phlo limit
cargo run -- full-deploy -f ../rholang/examples/stdout.rho -b
```

### Deploy and Wait

The `deploy-and-wait` command deploys Rholang code and waits for the transaction to be included in a block and finalized.

```bash
# Using default values
cargo run -- deploy-and-wait -f ../rholang/examples/stdout.rho

# With custom parameters
cargo run -- deploy-and-wait -f ../rholang/examples/stdout.rho --max-wait 600 --check-interval 10
```

### Get Deploy Information

The `get-deploy` command retrieves comprehensive information about a deploy by its ID.

```bash
# Basic usage
cargo run -- get-deploy -d "3045022100abc..."

# Different output formats
cargo run -- get-deploy -d "3045022100abc..." --format summary
cargo run -- get-deploy -d "3045022100abc..." --format json
cargo run -- get-deploy -d "3045022100abc..." --format pretty --verbose

# Custom node connection
cargo run -- get-deploy -d "3045022100abc..." -H validator2.local --http-port 40423
```

Available output formats:
- `pretty` (default): Human-readable formatted output with emojis
- `summary`: One-line status summary
- `json`: Raw JSON response for scripting

### Is Finalized

Check if a block is finalized, with automatic retries.

```bash
# Using default values (retry every 5 seconds, up to 12 times)
cargo run -- is-finalized -b BLOCK_HASH

# With custom parameters
cargo run -- is-finalized -b BLOCK_HASH --private-key YOUR_PRIVATE_KEY -H node.example.com -p 40412

# With custom retry settings
cargo run -- is-finalized -b BLOCK_HASH -m 20 -r 3  # Retry every 3 seconds, up to 20 times
```

### Exploratory Deploy

Execute Rholang code without committing it to the blockchain. This is useful for read-only operations or when working with nodes in read-only mode.

```bash
# Using default values (latest state)
cargo run -- exploratory-deploy -f ../rholang/examples/stdout.rho

# With custom parameters
cargo run -- exploratory-deploy -f ../rholang/examples/stdout.rho --private-key YOUR_PRIVATE_KEY -H node.example.com -p 40412

# Execute at a specific block
cargo run -- exploratory-deploy -f ../rholang/examples/stdout.rho --block-hash BLOCK_HASH

# Using pre-state hash instead of post-state hash
cargo run -- exploratory-deploy -f ../rholang/examples/stdout.rho --block-hash BLOCK_HASH --use-pre-state
```

### Generate Public Key

Generate a public key from a given private key.

```bash
# Using default private key
cargo run -- generate-public-key

# Provide your own private key
cargo run -- generate-public-key --private-key YOUR_PRIVATE_KEY

# Generate compressed format public key
cargo run -- generate-public-key --private-key YOUR_PRIVATE_KEY --compressed
```

### Generate Key Pair

Generate a new secp256k1 private/public key pair.

```bash
# Generate a new key pair and display on screen
cargo run -- generate-key-pair

# Generate a key pair with compressed public key
cargo run -- generate-key-pair --compressed

# Generate a key pair and save to files
cargo run -- generate-key-pair --save

# Save to a specific directory
cargo run -- generate-key-pair --save --output-dir /path/to/keys
```

### Generate REV Address

Generate a REV address from a public key. You can either provide a public key directly or use a private key (from which the public key will be derived).

```bash
# Using default private key
cargo run -- generate-rev-address

# Provide your own private key
cargo run -- generate-rev-address --private-key YOUR_PRIVATE_KEY

# Provide a public key directly
cargo run -- generate-rev-address --public-key YOUR_PUBLIC_KEY
```

### Transfer REV

Transfer REV tokens between addresses. The command automatically derives the sender address from the private key and deploys a transfer contract.

```bash
# Basic transfer (requires manual block proposal)
cargo run -- transfer --to-address "111127RX5ZgiAdRaQy4AWy57RdvAAckdELReEBxzvWYVvdnR32PiHA" --amount 100

# Transfer with custom private key
cargo run -- transfer --to-address "111127RX5ZgiAdRaQy4AWy57RdvAAckdELReEBxzvWYVvdnR32PiHA" --amount 100 --private-key YOUR_PRIVATE_KEY

# Transfer and auto-propose a block
cargo run -- transfer --to-address "111127RX5ZgiAdRaQy4AWy57RdvAAckdELReEBxzvWYVvdnR32PiHA" --amount 100 --propose true

# Transfer with standard phlo limit (not recommended - may run out of gas)
cargo run -- transfer --to-address "111127RX5ZgiAdRaQy4AWy57RdvAAckdELReEBxzvWYVvdnR32PiHA" --amount 100 --bigger-phlo false

# Transfer to custom node
cargo run -- transfer --to-address "111127RX5ZgiAdRaQy4AWy57RdvAAckdELReEBxzvWYVvdnR32PiHA" --amount 100 -H node.example.com -p 40412
```

**Note**: The transfer command uses a high phlo limit by default (`--bigger-phlo true`) because transfer contracts require more computational resources than simple deployments. This helps prevent "out of phlogistons" errors.
## Node Inspection Commands

The CLI provides several commands for inspecting and monitoring F1r3fly nodes using HTTP endpoints:

### Status

Get node status and peer information.

```bash
# Get status from default node (localhost:40413)
cargo run -- status

# Get status from custom node
cargo run -- status -H node.example.com -p 40413
```

### Blocks

Get recent blocks or specific block information.

```bash
# Get 5 recent blocks (default)
cargo run -- blocks

# Get 10 recent blocks
cargo run -- blocks -n 10

# Get specific block by hash
cargo run -- blocks --block-hash BLOCK_HASH_HERE

# Get blocks from custom node
cargo run -- blocks -H node.example.com -p 40413 -n 3
```

### Bonds

Get current validator bonds from the PoS contract.

```bash
# Get validator bonds (uses HTTP port for explore-deploy endpoint)
cargo run -- bonds

# Get bonds from custom node
cargo run -- bonds -H node.example.com -p 40453
```

### Active Validators

Get active validators from the PoS contract.

```bash
# Get active validators (uses HTTP port for explore-deploy endpoint)
cargo run -- active-validators

# Get active validators from custom node
cargo run -- active-validators -H node.example.com -p 40413
```

### Wallet Balance

Check wallet balance for a specific address.

```bash
# Check wallet balance for an address (requires read-only node on port 40452)
cargo run -- wallet-balance --address "1111AtahZeefej4tvVR6ti9TJtv8yxLebT31SCEVDCKMNikBk5r3g"

# Check balance from custom node (uses gRPC, requires read-only node)
cargo run -- wallet-balance -a "1111AtahZeefej4tvVR6ti9TJtv8yxLebT31SCEVDCKMNikBk5r3g" -H node.example.com -p 40452
```

### Bond Status

Check if a validator is bonded by public key.

```bash
# Check bond status for a public key
cargo run -- bond-status --public-key "04ffc016579a68050d655d55df4e09f04605164543e257c8e6df10361e6068a5336588e9b355ea859c5ab4285a5ef0efdf62bc28b80320ce99e26bb1607b3ad93d"

# Check from custom node (uses HTTP port like other inspection commands)
cargo run -- bond-status -k "PUBLIC_KEY_HERE" -H node.example.com -p 40413
```

### Metrics

Get node metrics for monitoring.

```bash
# Get node metrics (filtered to show key metrics)
cargo run -- metrics

# Get metrics from custom node
cargo run -- metrics -H node.example.com -p 40413
```

### Last Finalized Block

Get the last finalized block from the node.

```bash
# Get last finalized block from default node (localhost:40413)
cargo run -- last-finalized-block

# Get last finalized block from custom node
cargo run -- last-finalized-block -H node.example.com -p 40413
```

### Show Main Chain

Get blocks from the main chain in sequential order.

```bash
# Get last 10 blocks from main chain (default depth)
cargo run -- show-main-chain

# Get specific number of blocks from main chain
cargo run -- show-main-chain -d 5

# Get main chain blocks from custom node
cargo run -- show-main-chain -H node.example.com -p 40412 -d 20

# Use custom private key for authentication
cargo run -- show-main-chain --private-key YOUR_PRIVATE_KEY
```

## Dynamic Validator Addition Commands

The CLI provides commands for dynamically adding validators to a running F1r3fly network, based on the procedures outlined in the `add-validator-dynamically.md` guide.

### Bond Validator

Deploy a bonding transaction to add a new validator to the network. The command waits for the deploy to be included in a block and finalized, similar to `deploy-and-wait`. **Requires specifying which validator to bond via private key.**

```bash
# Bond Validator_4 node as validator (1000 REV stake)
cargo run -- bond-validator --stake 1000 --private-key 5ff3514bf79a7d18e8dd974c699678ba63b7762ce8d78c532346e52f0ad219cd --port 40411

# Deploy bonding transaction and propose block immediately  
cargo run -- bond-validator --stake 1000 --private-key 5ff3514bf79a7d18e8dd974c699678ba63b7762ce8d78c532346e52f0ad219cd --propose true --port 40411

# Deploy bonding transaction and wait for finalization (with custom timeouts)
cargo run -- bond-validator --stake 1000 --private-key 5ff3514bf79a7d18e8dd974c699678ba63b7762ce8d78c532346e52f0ad219cd --max-wait 600 --check-interval 10 --port 40411

# Bond validator on custom node
cargo run -- bond-validator --stake 1000 --private-key YOUR_VALIDATOR_PRIVATE_KEY -H node.example.com -p 40411
```

### Transfer

Transfer REV tokens between addresses. The command waits for the deploy to be included in a block and finalized, providing full confirmation of the transfer.

```bash
# Transfer 1000 REV from bootstrap wallet to another address
cargo run -- transfer --to-address 1111La6tHaCtGjRiv4wkffbTAAjGyMsVhzSUNzQxH1jjZH9jtEi3M --amount 1000 --port 40411

# Transfer with custom private key (different sender)
cargo run -- transfer --to-address 1111La6tHaCtGjRiv4wkffbTAAjGyMsVhzSUNzQxH1jjZH9jtEi3M --amount 500 --private-key 5ff3514bf79a7d18e8dd974c699678ba63b7762ce8d78c532346e52f0ad219cd --port 40411

# Transfer with auto-propose enabled
cargo run -- transfer --to-address 1111La6tHaCtGjRiv4wkffbTAAjGyMsVhzSUNzQxH1jjZH9jtEi3M --amount 1000 --propose true --port 40411

# Transfer with custom wait settings
cargo run -- transfer --to-address 1111La6tHaCtGjRiv4wkffbTAAjGyMsVhzSUNzQxH1jjZH9jtEi3M --amount 1000 --max-wait 600 --check-interval 10 --port 40411

# Transfer using custom node connection
cargo run -- transfer --to-address RECIPIENT_ADDRESS --amount 1000 -H node.example.com -p 40411
```

### Network Health

Check the health and connectivity of multiple nodes in your F1r3fly shard.

```bash
# Check standard F1r3fly shard ports (bootstrap, validator1, validator2, observer)
cargo run -- network-health

# Check network health with custom additional ports (e.g., after adding validator3)
cargo run -- network-health --custom-ports "60503"

# Check only custom ports (disable standard ports)
cargo run -- network-health --standard-ports false --custom-ports "60503,70503"

# Check network health on different host
cargo run -- network-health -H node.example.com --custom-ports "60503"
```

### Epoch Info

Get current epoch information including epoch length, quarantine length, and transition timing.

```bash
# Get epoch information (uses default observer port 40452)
cargo run -- epoch-info

# Get epoch info from custom node
cargo run -- epoch-info -H node.example.com -p 40452
```

### Validator Status

Check the detailed status of a specific validator (bonded, active, or quarantine state).

```bash
# Check validator4 status (replace with actual public key)
cargo run -- validator-status -k 04d26c6103d7269773b943d7a9c456f9eb227e0d8b1fe30bccee4fca963f4446e3385d99f6386317f2c1ad36b9e6b0d5f97bb0a0041f05781c60a5ebca124a251d

# Check validator status on custom node
cargo run -- validator-status -k YOUR_VALIDATOR_PUBLIC_KEY -H node.example.com -p 40452
```

### Epoch Rewards

Get current epoch rewards information from the PoS contract.

```bash
# Get epoch rewards (uses default observer port 40452)
cargo run -- epoch-rewards

# Get epoch rewards from custom node
cargo run -- epoch-rewards -H node.example.com -p 40452
```

### Network Consensus

Get network-wide consensus health overview including validator participation rates.

```bash
# Get network consensus overview (uses default observer port 40452)
cargo run -- network-consensus

# Get consensus overview from custom node
cargo run -- network-consensus -H node.example.com -p 40452
```

## Command Line Options

### Deploy and Full-Deploy Commands

- `-f, --file <FILE>`: Path to the Rholang file to deploy (required)
- `--private-key <PRIVATE_KEY>`: Private key in hex format
- `-H, --host <HOST>`: Host address (default: "localhost")
- `-p, --port <PORT>`: gRPC port number (default: 40412)
- `-b, --bigger-phlo`: Use bigger phlo limit

### Deploy-and-Wait Command

- `-f, --file <FILE>`: Path to the Rholang file to deploy (required)
- `--private-key <PRIVATE_KEY>`: Private key in hex format
- `-H, --host <HOST>`: Host address (default: "localhost")
- `-p, --port <PORT>`: gRPC port number for deploy (default: 40412)
- `--http-port <HTTP_PORT>`: HTTP port number for deploy status checks (default: 40413)
- `-b, --bigger-phlo`: Use bigger phlo limit
- `--max-wait <MAX_WAIT>`: Maximum total wait time in seconds (default: 300)
- `--check-interval <CHECK_INTERVAL>`: Check interval in seconds (default: 5)

### Get-Deploy Command

- `-d, --deploy-id <DEPLOY_ID>`: Deploy ID to retrieve (required)
- `-H, --host <HOST>`: Host address (default: "localhost")
- `--http-port <HTTP_PORT>`: HTTP port number for API queries (default: 40413)
- `-f, --format <FORMAT>`: Output format: "pretty" (default), "summary", or "json"
- `--verbose`: Show additional deploy details (signature, etc.)

### Propose Command

- `--private-key <PRIVATE_KEY>`: Private key in hex format
- `-H, --host <HOST>`: Host address (default: "localhost")
- `-p, --port <PORT>`: gRPC port number (default: 40412)

### Is-Finalized Command

- `-b, --block-hash <BLOCK_HASH>`: Block hash to check (required)
- `--private-key <PRIVATE_KEY>`: Private key in hex format
- `-H, --host <HOST>`: Host address (default: "localhost")
- `-p, --port <PORT>`: gRPC port number (default: 40412)
- `-m, --max-attempts <MAX_ATTEMPTS>`: Maximum number of retry attempts (default: 12)
- `-r, --retry-delay <RETRY_DELAY>`: Delay between retries in seconds (default: 5)

### Exploratory-Deploy Command

- `-f, --file <FILE>`: Path to the Rholang file to execute (required)
- `--private-key <PRIVATE_KEY>`: Private key in hex format
- `-H, --host <HOST>`: Host address (default: "localhost")
- `-p, --port <PORT>`: gRPC port number (default: 40412)
- `-b, --block-hash <BLOCK_HASH>`: Optional block hash to use as reference
- `-u, --use-pre-state`: Use pre-state hash instead of post-state hash

### Generate-Public-Key Command

- `--private-key <PRIVATE_KEY>`: Private key in hex format
- `-c, --compressed`: Output public key in compressed format (shorter)

### Generate-Key-Pair Command

- `-c, --compressed`: Output public key in compressed format (shorter)
- `-s, --save`: Save keys to files instead of displaying them
- `-o, --output-dir <DIR>`: Output directory for saved keys (default: current directory)

### Status Command

- `-H, --host <HOST>`: Host address (default: "localhost")
- `-p, --port <PORT>`: HTTP port number (default: 40413)

### Blocks Command

- `-H, --host <HOST>`: Host address (default: "localhost")
- `-p, --port <PORT>`: HTTP port number (default: 40413)
- `-n, --number <NUMBER>`: Number of recent blocks to fetch (default: 5)
- `-b, --block-hash <BLOCK_HASH>`: Specific block hash to fetch (optional)

### Bonds Command

- `-H, --host <HOST>`: Host address (default: "localhost")
- `-p, --port <PORT>`: HTTP port number (default: 40413)

### Active-Validators Command

- `-H, --host <HOST>`: Host address (default: "localhost")
- `-p, --port <PORT>`: HTTP port number (default: 40413)

### Wallet-Balance Command

- `-H, --host <HOST>`: Host address (default: "localhost")
- `-p, --port <PORT>`: gRPC port number (default: 40452, requires read-only node)
- `-a, --address <ADDRESS>`: Wallet address to check balance for (required)

### Bond-Status Command

- `-H, --host <HOST>`: Host address (default: "localhost")
- `-p, --port <PORT>`: HTTP port number (default: 40413)
- `-k, --public-key <PUBLIC_KEY>`: Public key to check bond status for (required)

### Metrics Command

- `-H, --host <HOST>`: Host address (default: "localhost")
- `-p, --port <PORT>`: HTTP port number (default: 40413)

### Last-Finalized-Block Command

- `-H, --host <HOST>`: Host address (default: "localhost")
- `-p, --port <PORT>`: HTTP port number (default: 40413)

### Show-Main-Chain Command

- `-H, --host <HOST>`: Host address (default: "localhost")
- `-p, --port <PORT>`: gRPC port number (default: 40412)
- `-d, --depth <DEPTH>`: Number of blocks to fetch from main chain (default: 10)
- `--private-key <PRIVATE_KEY>`: Private key in hex format (required for gRPC)

### Bond-Validator Command

- `-H, --host <HOST>`: Host address (default: "localhost")
- `-p, --port <PORT>`: gRPC port number for deploy (default: 40412)
- `--http-port <HTTP_PORT>`: HTTP port number for deploy status checks (default: 40413)
- `-s, --stake <STAKE>`: Stake amount for the validator (required)
- `--private-key <PRIVATE_KEY>`: Private key for signing the deploy - determines which validator gets bonded (required)
- `--propose <PROPOSE>`: Also propose a block after bonding (default: false)
- `--max-wait <MAX_WAIT>`: Maximum total wait time in seconds for deploy finalization (default: 300)
- `--check-interval <CHECK_INTERVAL>`: Check interval in seconds for deploy status (default: 5)

### Network-Health Command

- `-H, --host <HOST>`: Host address (default: "localhost")
- `-s, --standard-ports <STANDARD_PORTS>`: Check standard F1r3fly shard ports (default: true)
- `-c, --custom-ports <CUSTOM_PORTS>`: Additional custom ports to check (comma-separated)

### Transfer Command

- `-t, --to-address <TO_ADDRESS>`: Recipient REV address (required)
- `-a, --amount <AMOUNT>`: Amount in REV to transfer (required)
- `--private-key <PRIVATE_KEY>`: Private key for signing the transfer (hex format)
- `-H, --host <HOST>`: Host address (default: "localhost")
- `-p, --port <PORT>`: gRPC port number for deploy (default: 40412)
- `--http-port <HTTP_PORT>`: HTTP port number for deploy status checks (default: 40413)
- `-b, --bigger-phlo`: Use bigger phlo limit (default: true, recommended for transfers)
- `--propose <PROPOSE>`: Also propose a block after transfer (default: false)
- `--max-wait <MAX_WAIT>`: Maximum total wait time in seconds for deploy finalization (default: 300)
- `--check-interval <CHECK_INTERVAL>`: Check interval in seconds for deploy status (default: 5)<|MERGE_RESOLUTION|>--- conflicted
+++ resolved
@@ -1,10 +1,4 @@
-<<<<<<< HEAD
 # RNode CLI
-=======
-# ATTENTION: This crate has been moved to https://github.com/F1R3FLY-io/rust-client
-
-# F1r3fly Node CLI
->>>>>>> 8c59c798
 
 A command-line interface for interacting with RNode.
 
