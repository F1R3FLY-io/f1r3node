// See rholang/src/main/scala/coop/rchain/rholang/interpreter/compiler/Compiler.scala

use super::normalize::normalize_ann_proc;
use crate::rust::interpreter::{compiler::exports::ProcVisitInputs, errors::InterpreterError};
use models::{
    rhoapi::{connective::ConnectiveInstance, Par},
    rust::rholang::sorter::{par_sort_matcher::ParSortMatcher, sortable::Sortable},
};
use std::collections::HashMap;

pub struct Compiler;

impl Compiler {
    pub fn source_to_adt(source: &str) -> Result<Par, InterpreterError> {
        Self::source_to_adt_with_normalizer_env(source, HashMap::new())
    }

    pub fn source_to_adt_with_normalizer_env(
        source: &str,
        normalizer_env: HashMap<String, Par>,
    ) -> Result<Par, InterpreterError> {
        let parser = rholang_parser::RholangParser::new();
        let result = parser.parse(source);

        match result {
            validated::Validated::Good(procs) => {
                if procs.len() == 1 {
                    let proc = procs.into_iter().next().unwrap();
                    Self::normalize_term(proc, normalizer_env, &parser)
                } else {
                    Err(InterpreterError::ParserError(format!(
                        "Expected single process, got {}",
                        procs.len()
                    )))
                }
            }
            validated::Validated::Fail(failures) => {
                // Convert parsing failures to InterpreterError
                let error_messages: Vec<String> = failures
                    .iter()
                    .flat_map(|failure| {
                        failure
                            .errors
                            .iter()
                            .map(|error| format!("{:?} at {:?}", error.error, error.span))
                    })
                    .collect();
                Err(InterpreterError::ParserError(format!(
                    "Parse failed: {}",
                    error_messages.join(", ")
                )))
            }
        }
    }

    fn normalize_term<'a>(
        ast: rholang_parser::ast::AnnProc<'a>,
        normalizer_env: HashMap<String, Par>,
        parser: &'a rholang_parser::RholangParser<'a>,
    ) -> Result<Par, InterpreterError> {
<<<<<<< HEAD
        let normalized_result =
            normalize_ann_proc(&ast, ProcVisitInputs::new(), &normalizer_env, parser)?;

        if normalized_result.free_map.count() > 0 {
            if !normalized_result.free_map.connectives.is_empty() {
                fn connective_instance_to_string(conn: ConnectiveInstance) -> String {
                    match conn {
                        ConnectiveInstance::ConnAndBody(_) => String::from("/\\ (conjunction)"),
                        ConnectiveInstance::ConnOrBody(_) => String::from("\\/ (disjunction)"),
                        ConnectiveInstance::ConnNotBody(_) => String::from("~ (negation)"),
                        _ => format!("{:?}", conn),
=======
        // println!("\nhit normalize_term");
        normalize_match_proc(&term, ProcVisitInputs::new(), &normalizer_env).map(
            |normalized_term| {
                // println!("\nnormalized term: {:?}", normalized_term);
                if normalized_term.free_map.count() > 0 {
                    if normalized_term.free_map.wildcards.is_empty()
                        && normalized_term.free_map.connectives.is_empty()
                    {
                        let top_level_free_list: Vec<String> = normalized_term
                            .free_map
                            .level_bindings
                            .into_iter()
                            .map(|(name, free_context)| {
                                format!("{} at {}", name, free_context.source_position)
                            })
                            .collect();

                        Err(InterpreterError::TopLevelFreeVariablesNotAllowedError(
                            top_level_free_list.join(", "),
                        ))
                    } else if !normalized_term.free_map.connectives.is_empty() {
                        fn connective_instance_to_string(conn: ConnectiveInstance) -> String {
                            match conn {
                                ConnectiveInstance::ConnAndBody(_) => {
                                    String::from("/\\ (conjunction)")
                                }

                                ConnectiveInstance::ConnOrBody(_) => {
                                    String::from("\\/ (disjunction)")
                                }

                                ConnectiveInstance::ConnNotBody(_) => String::from("~ (negation)"),

                                _ => format!("{:?}", conn),
                            }
                        }

                        let connectives: Vec<String> = normalized_term
                            .free_map
                            .connectives
                            .into_iter()
                            .map(|(conn_type, source_position)| {
                                format!(
                                    "{} at {}",
                                    connective_instance_to_string(conn_type),
                                    source_position
                                )
                            })
                            .collect();

                        Err(InterpreterError::TopLevelLogicalConnectivesNotAllowedError(
                            connectives.join(", "),
                        ))
                    } else {
                        let top_level_wildcard_list: Vec<String> = normalized_term
                            .free_map
                            .wildcards
                            .into_iter()
                            .map(|source_position| format!("_ (wildcard) at {}", source_position))
                            .collect();

                        Err(InterpreterError::TopLevelWildcardsNotAllowedError(
                            top_level_wildcard_list.join(", "),
                        ))
>>>>>>> 4ba5ccab
                    }
                }

                let connectives: Vec<String> = normalized_result
                    .free_map
                    .connectives
                    .into_iter()
                    .map(|(conn_type, source_position)| {
                        format!(
                            "{} at {:?}",
                            connective_instance_to_string(conn_type),
                            source_position
                        )
                    })
                    .collect();

                return Err(InterpreterError::TopLevelLogicalConnectivesNotAllowedError(
                    connectives.join(", "),
                ));
            } else if !normalized_result.free_map.wildcards.is_empty() {
                let top_level_wildcard_list: Vec<String> = normalized_result
                    .free_map
                    .wildcards
                    .into_iter()
                    .map(|source_position| format!("_ (wildcard) at {:?}", source_position))
                    .collect();

                return Err(InterpreterError::TopLevelWildcardsNotAllowedError(
                    top_level_wildcard_list.join(", "),
                ));
            } else {
                let free_variable_list: Vec<String> = normalized_result
                    .free_map
                    .level_bindings
                    .into_iter()
                    .map(|(var_name, var_sort)| {
                        format!("{} at {:?}", var_name, var_sort.source_span)
                    })
                    .collect();

                return Err(InterpreterError::TopLevelFreeVariablesNotAllowedError(
                    free_variable_list.join(", "),
                ));
            }
        }

        let sorted_par = ParSortMatcher::sort_match(&normalized_result.par);
        Ok(sorted_par.term)
    }
}<|MERGE_RESOLUTION|>--- conflicted
+++ resolved
@@ -58,7 +58,6 @@
         normalizer_env: HashMap<String, Par>,
         parser: &'a rholang_parser::RholangParser<'a>,
     ) -> Result<Par, InterpreterError> {
-<<<<<<< HEAD
         let normalized_result =
             normalize_ann_proc(&ast, ProcVisitInputs::new(), &normalizer_env, parser)?;
 
@@ -70,72 +69,6 @@
                         ConnectiveInstance::ConnOrBody(_) => String::from("\\/ (disjunction)"),
                         ConnectiveInstance::ConnNotBody(_) => String::from("~ (negation)"),
                         _ => format!("{:?}", conn),
-=======
-        // println!("\nhit normalize_term");
-        normalize_match_proc(&term, ProcVisitInputs::new(), &normalizer_env).map(
-            |normalized_term| {
-                // println!("\nnormalized term: {:?}", normalized_term);
-                if normalized_term.free_map.count() > 0 {
-                    if normalized_term.free_map.wildcards.is_empty()
-                        && normalized_term.free_map.connectives.is_empty()
-                    {
-                        let top_level_free_list: Vec<String> = normalized_term
-                            .free_map
-                            .level_bindings
-                            .into_iter()
-                            .map(|(name, free_context)| {
-                                format!("{} at {}", name, free_context.source_position)
-                            })
-                            .collect();
-
-                        Err(InterpreterError::TopLevelFreeVariablesNotAllowedError(
-                            top_level_free_list.join(", "),
-                        ))
-                    } else if !normalized_term.free_map.connectives.is_empty() {
-                        fn connective_instance_to_string(conn: ConnectiveInstance) -> String {
-                            match conn {
-                                ConnectiveInstance::ConnAndBody(_) => {
-                                    String::from("/\\ (conjunction)")
-                                }
-
-                                ConnectiveInstance::ConnOrBody(_) => {
-                                    String::from("\\/ (disjunction)")
-                                }
-
-                                ConnectiveInstance::ConnNotBody(_) => String::from("~ (negation)"),
-
-                                _ => format!("{:?}", conn),
-                            }
-                        }
-
-                        let connectives: Vec<String> = normalized_term
-                            .free_map
-                            .connectives
-                            .into_iter()
-                            .map(|(conn_type, source_position)| {
-                                format!(
-                                    "{} at {}",
-                                    connective_instance_to_string(conn_type),
-                                    source_position
-                                )
-                            })
-                            .collect();
-
-                        Err(InterpreterError::TopLevelLogicalConnectivesNotAllowedError(
-                            connectives.join(", "),
-                        ))
-                    } else {
-                        let top_level_wildcard_list: Vec<String> = normalized_term
-                            .free_map
-                            .wildcards
-                            .into_iter()
-                            .map(|source_position| format!("_ (wildcard) at {}", source_position))
-                            .collect();
-
-                        Err(InterpreterError::TopLevelWildcardsNotAllowedError(
-                            top_level_wildcard_list.join(", "),
-                        ))
->>>>>>> 4ba5ccab
                     }
                 }
 
@@ -145,7 +78,7 @@
                     .into_iter()
                     .map(|(conn_type, source_position)| {
                         format!(
-                            "{} at {:?}",
+                            "{} at {}",
                             connective_instance_to_string(conn_type),
                             source_position
                         )
@@ -160,7 +93,7 @@
                     .free_map
                     .wildcards
                     .into_iter()
-                    .map(|source_position| format!("_ (wildcard) at {:?}", source_position))
+                    .map(|source_position| format!("_ (wildcard) at {}", source_position))
                     .collect();
 
                 return Err(InterpreterError::TopLevelWildcardsNotAllowedError(
