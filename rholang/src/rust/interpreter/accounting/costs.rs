--- conflicted
+++ resolved
@@ -7,11 +7,7 @@
 use std::ops::{Add, Mul, Sub};
 
 // See rholang/src/main/scala/coop/rchain/rholang/interpreter/accounting/Costs.scala
-<<<<<<< HEAD
-#[derive(Clone, Debug, PartialEq, Default)]
-=======
-#[derive(Debug, Clone, PartialEq, Eq, Hash)]
->>>>>>> 8bd0831d
+#[derive(Debug, Clone, PartialEq, Default, Eq, Hash)]
 pub struct Cost {
     pub value: i64,
     pub operation: String,
