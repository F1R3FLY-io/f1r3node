// See rholang/src/main/scala/coop/rchain/rholang/interpreter/OpenAIService.scala

use dotenv::dotenv;
use log::warn;
use openai_api_rs::v1::{
    api::OpenAIClient,
    audio::{self, AudioSpeechRequest, TTS_1},
    chat_completion::{self, ChatCompletionRequest},
    common::GPT4_O_MINI,
    image::ImageGenerationRequest,
};
use std::env;

use super::errors::InterpreterError;

pub struct OpenAIService {
    client: OpenAIClient,
}

impl OpenAIService {
    pub fn new() -> Self {
        dotenv().ok();
        let api_key = env::var("OPENAI_API_KEY").unwrap_or_else(|_| {
<<<<<<< HEAD
            warn!("Failed to load OPENAI_API_KEY environment variable, using default key '123'");
=======
            log::warn!(
                "Failed to load OPENAI_API_KEY environment variable, using default key '123'"
            );
>>>>>>> 4ba5ccab
            "123".to_string()
        });

        let client = OpenAIClient::builder()
            .with_api_key(api_key)
            .build()
            .expect("Failed to build OpenAI client");

        Self { client }
    }

    pub async fn create_audio_speech(
        &mut self,
        input: &str,
        output_path: &str,
    ) -> Result<(), InterpreterError> {
        let request = AudioSpeechRequest::new(
            TTS_1.to_string(),
            input.to_string(),
            audio::VOICE_SHIMMER.to_string(),
            output_path.to_string(),
        );

        let response = self.client.audio_speech(request).await?;
        if !response.result {
            return Err(InterpreterError::OpenAIError(format!(
                "Failed to create audio speech: {:?}",
                response.headers
            )));
        }

        Ok(())
    }

    pub async fn dalle3_create_image(&mut self, prompt: &str) -> Result<String, InterpreterError> {
        let request = ImageGenerationRequest {
            prompt: prompt.to_string(),
            model: Some("dall-e-3".to_string()),
            n: Some(1),
            size: Some("1024x1024".to_string()),
            response_format: Some("url".to_string()),
            user: None,
        };

        let response = self.client.image_generation(request).await?;
        let image_url = response.data[0].url.clone();
        Ok(image_url)
    }

    pub async fn gpt4_chat_completion(&mut self, prompt: &str) -> Result<String, InterpreterError> {
        let request = ChatCompletionRequest::new(
            GPT4_O_MINI.to_string(),
            vec![chat_completion::ChatCompletionMessage {
                role: chat_completion::MessageRole::user,
                content: chat_completion::Content::Text(prompt.to_string()),
                name: None,
                tool_calls: None,
                tool_call_id: None,
            }],
        );

        let response = self.client.chat_completion(request).await?;
        let answer = response.choices[0]
            .message
            .content
            .clone()
            .unwrap_or_else(|| "No answer".to_string());

        Ok(answer)
    }
}<|MERGE_RESOLUTION|>--- conflicted
+++ resolved
@@ -1,7 +1,6 @@
 // See rholang/src/main/scala/coop/rchain/rholang/interpreter/OpenAIService.scala
 
 use dotenv::dotenv;
-use log::warn;
 use openai_api_rs::v1::{
     api::OpenAIClient,
     audio::{self, AudioSpeechRequest, TTS_1},
@@ -21,13 +20,9 @@
     pub fn new() -> Self {
         dotenv().ok();
         let api_key = env::var("OPENAI_API_KEY").unwrap_or_else(|_| {
-<<<<<<< HEAD
-            warn!("Failed to load OPENAI_API_KEY environment variable, using default key '123'");
-=======
             log::warn!(
                 "Failed to load OPENAI_API_KEY environment variable, using default key '123'"
             );
->>>>>>> 4ba5ccab
             "123".to_string()
         });
 
