--- conflicted
+++ resolved
@@ -53,11 +53,7 @@
             // let phlos_left_after = self.c.get();
 
             // println!("\nterm: {:#?}", term);
-<<<<<<< HEAD
             let parsed = match Compiler::source_to_adt_with_normalizer_env(&term, normalizer_env) {
-=======
-            let parsed = match Compiler::source_to_adt_with_normalizer_env(term, normalizer_env) {
->>>>>>> 537f4409
                 Ok(p) => p,
                 Err(e) => {
                     return self.handle_error(
@@ -128,7 +124,6 @@
                 mergeable: HashSet::new(),
             }),
 
-<<<<<<< HEAD
             // TODO: Review why 'Compiler::source_to_adt_with_normalizer_env' doesn't pick this up
             // See 'compute_state_should_capture_rholang_parsing_errors_and_charge_for_parsing'
             InterpreterError::OperatorNotDefined {
@@ -152,8 +147,6 @@
                 mergeable: HashSet::new(),
             }),
 
-=======
->>>>>>> 537f4409
             // InterpreterError is returned as a result
             _ => Ok(EvaluateResult {
                 cost: initial_cost,
