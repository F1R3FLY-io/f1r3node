--- conflicted
+++ resolved
@@ -47,35 +47,6 @@
 
         let evaluation_result: Result<EvaluateResult, InterpreterError> = {
             let _ = self.c.set(initial_phlo.clone());
-<<<<<<< HEAD
-            // let phlos_left_before = self.c.get();
-            let _ = self.c.charge(parsing_cost.clone())?;
-            // let phlos_left_after = self.c.get();
-
-            // println!("\nterm: {:#?}", term);
-            // let parsed = match Compiler::source_to_adt_with_normalizer_env(term, normalizer_env) {
-            //     Ok(p) => p,
-            //     Err(e) => {
-            //         return self.handle_error(
-            //             initial_phlo,
-            //             parsing_cost,
-            //             InterpreterError::ParserError(e.to_string()),
-            //         )
-            //     }
-            // };
-						let parsed = match Compiler::source_to_adt_with_normalizer_env(term, normalizer_env) {
-							Ok(p) => p,
-							Err(e) => {
-									return self.handle_error(
-											initial_phlo,
-											parsing_cost,
-											InterpreterError::ParserError(e.to_string()),
-									)
-							}
-					};
-            // println!("\nparsed: {:#?}", parsed);
-            // let phlos_left_after_adt = self.c.get();
-=======
             
             // Scala: charge[F](parsingCost) is inside for-comprehension with .handleErrorWith at the end
             // In Rust, we must catch charge errors explicitly to match Scala's monadic error handling.
@@ -93,7 +64,6 @@
                     )
                 }
             };
->>>>>>> 4ba5ccab
 
             // Empty mergeable channels
             {
