pub mod rust {
    pub mod build;
    pub mod interpreter;
}

use std::collections::BTreeMap;
use std::sync::Mutex;

use crate::rust::interpreter::compiler::compiler::Compiler;
use crypto::rust::hash::blake2b512_block::Blake2b512Block;
use crypto::rust::{hash::blake2b512_random::Blake2b512Random, public_key::PublicKey};
use models::rspace_plus_plus_types::*;
use models::{
    rhoapi::{BindPattern, ListParWithRandom, Par, TaggedContinuation},
    rholang_scala_rust_types::*,
};
use prost::Message;
use rspace_plus_plus::rspace::checkpoint::SoftCheckpoint;
use rspace_plus_plus::rspace::hashing::blake2b256_hash::Blake2b256Hash;
use rspace_plus_plus::rspace::hot_store::{new_dashmap, HotStoreState};
use rspace_plus_plus::rspace::internal::{Datum, WaitingContinuation};
use rspace_plus_plus::rspace::replay_rspace::ReplayRSpace;
use rspace_plus_plus::rspace::trace::event::{Consume, Produce, COMM};
use rspace_plus_plus::rspace::{
    rspace::RSpace,
    trace::event::{Event, IOEvent},
};
use rust::interpreter::env::Env;
use rust::interpreter::system_processes::test_framework_contracts;
use rust::interpreter::{
    accounting::costs::Cost,
    rho_runtime::{
        bootstrap_registry as bootstrap_registry_internal, create_rho_runtime,
        RhoRuntime as RhoRuntimeTrait, RhoRuntimeImpl,
    },
    system_processes::BlockData,
};

#[repr(C)]
struct RhoRuntime {
    runtime: RhoRuntimeImpl,
}

#[repr(C)]
struct ReplayRhoRuntime {
    runtime: RhoRuntimeImpl,
}

#[repr(C)]
struct Space {
    rspace: Mutex<RSpace<Par, BindPattern, ListParWithRandom, TaggedContinuation>>,
}

#[repr(C)]
struct ReplaySpace {
    replay_space: Mutex<ReplayRSpace<Par, BindPattern, ListParWithRandom, TaggedContinuation>>,
}

/* RHO RUNTIME */

#[no_mangle]
extern "C" fn evaluate(
    runtime_ptr: *mut RhoRuntime,
    params_ptr: *const u8,
    params_bytes_len: usize,
) -> *const u8 {
    // println!("\nhit rust lib evaluate");

    let params_slice = unsafe { std::slice::from_raw_parts(params_ptr, params_bytes_len) };
    let params = EvaluateParams::decode(params_slice).unwrap();

    let term = params.term;
    let cost_proto = params.initial_phlo.unwrap();
    let initial_phlo = Cost::create(cost_proto.value.into(), cost_proto.operation);
    let normalizer_env = params.normalizer_env;
    let rand_proto = params.random_state.unwrap();
    let digest_proto = rand_proto.digest.unwrap();
    // println!(
    //     "\nrandPathPosition in rust evaluate: {}",
    //     rand_proto.path_position
    // );
    let rand = Blake2b512Random {
        digest: Blake2b512Block {
            chain_value: digest_proto
                .chain_value
                .into_iter()
                .map(|v| v.value)
                .collect(),
            t0: digest_proto.t0,
            t1: digest_proto.t1,
        },
        last_block: rand_proto.last_block.into_iter().map(|v| v as i8).collect(),
        path_view: rand_proto.path_view,
        count_view: rand_proto.count_view.into_iter().map(|v| v.value).collect(),
        hash_array: {
            let mut array = [0i8; 64];
            let vec = rand_proto.hash_array;
            let i8_slice: &[i8] = unsafe { std::mem::transmute(&vec[..64]) };
            array.copy_from_slice(i8_slice);
            array
        },
        position: rand_proto.position,
        path_position: rand_proto.path_position as usize,
    };
    // println!("\nrand in rust evaluate: ");
    // rand.debug_str();

    let rho_runtime = unsafe { &mut (*runtime_ptr).runtime };
    let rt = tokio::runtime::Runtime::new().unwrap();
    let eval_result = rt.block_on(async {
        rho_runtime
            .evaluate(
                &term,
                initial_phlo,
                normalizer_env.into_iter().collect(),
                rand,
            )
            .await
            .unwrap()
    });

    // println!("\neval_result: {:?}", eval_result);

    let eval_result_proto = EvaluateResultProto {
        cost: Some(CostProto {
            value: eval_result.cost.value,
            operation: eval_result.cost.operation,
        }),
        errors: eval_result
            .errors
            .into_iter()
            .map(|err| err.to_string())
            .collect(),
        mergeable: eval_result.mergeable.into_iter().collect(),
    };

    let mut bytes = eval_result_proto.encode_to_vec();
    let len = bytes.len() as u32;
    let len_bytes = len.to_le_bytes().to_vec();
    let mut result = len_bytes;
    result.append(&mut bytes);
    Box::leak(result.into_boxed_slice()).as_ptr()
}

#[no_mangle]
extern "C" fn inj(
    runtime_ptr: *mut RhoRuntime,
    params_ptr: *const u8,
    params_bytes_len: usize,
) -> () {
    let params_slice = unsafe { std::slice::from_raw_parts(params_ptr, params_bytes_len) };
    let params = InjParams::decode(params_slice).unwrap();

    let par = params.par.unwrap();
    let env_proto = params.env.unwrap();
    let env = Env {
        env_map: env_proto.env_map.into_iter().collect(),
        level: env_proto.level,
        shift: env_proto.shift,
    };

    let rand_proto = params.rand.unwrap();
    let digest_proto = rand_proto.digest.unwrap();
    let rand = Blake2b512Random {
        digest: Blake2b512Block {
            chain_value: digest_proto
                .chain_value
                .into_iter()
                .map(|v| v.value)
                .collect(),
            t0: digest_proto.t0,
            t1: digest_proto.t1,
        },
        last_block: rand_proto.last_block.into_iter().map(|v| v as i8).collect(),
        path_view: rand_proto.path_view,
        count_view: rand_proto.count_view.into_iter().map(|v| v.value).collect(),
        hash_array: {
            let mut array = [0i8; 64];
            let vec = rand_proto.hash_array;
            let i8_slice: &[i8] = unsafe { std::mem::transmute(&vec[..64]) };
            array.copy_from_slice(i8_slice);
            array
        },
        position: rand_proto.position,
        path_position: rand_proto.path_position as usize,
    };

    // println!("\nrand in rust inj: ");
    // rand.debug_str();

    let rho_runtime = unsafe { &(*runtime_ptr).runtime };
    let rt = tokio::runtime::Runtime::new().unwrap();
    rt.block_on(async { rho_runtime.inj(par, env, rand).await.unwrap() })
}

#[no_mangle]
extern "C" fn create_soft_checkpoint(runtime_ptr: *mut RhoRuntime) -> *const u8 {
    // println!("\nhit rust lib create_soft_checkpoint");
    let runtime = unsafe { &mut (*runtime_ptr).runtime };
    let soft_checkpoint = runtime.create_soft_checkpoint();

    let mut conts_map_entries: Vec<StoreStateContMapEntry> = Vec::new();
    let mut installed_conts_map_entries: Vec<StoreStateInstalledContMapEntry> = Vec::new();
    let mut data_map_entries: Vec<StoreStateDataMapEntry> = Vec::new();
    let mut joins_map_entries: Vec<StoreStateJoinsMapEntry> = Vec::new();
    let mut installed_joins_map_entries: Vec<StoreStateInstalledJoinsMapEntry> = Vec::new();

    let hot_store_state = soft_checkpoint.cache_snapshot;

    for (key, value) in hot_store_state.continuations.clone().into_iter() {
        let wks: Vec<WaitingContinuationProto> = value
            .into_iter()
            .map(|wk| {
                let res = WaitingContinuationProto {
                    patterns: wk.patterns,
                    continuation: Some(wk.continuation.clone()),
                    persist: wk.persist,
                    peeks: wk
                        .peeks
                        .into_iter()
                        .map(|peek| SortedSetElement { value: peek as i32 })
                        .collect(),
                    source: Some(ConsumeProto {
                        channel_hashes: wk
                            .source
                            .channel_hashes
                            .iter()
                            .map(|hash| hash.bytes())
                            .collect(),
                        hash: wk.source.hash.bytes(),
                        persistent: wk.source.persistent,
                    }),
                };

                res
            })
            .collect();

        conts_map_entries.push(StoreStateContMapEntry { key, value: wks });
    }

    for (key, value) in hot_store_state.installed_continuations.clone().into_iter() {
        let wk = WaitingContinuationProto {
            patterns: value.patterns,
            continuation: Some(value.continuation.clone()),
            persist: value.persist,
            peeks: value
                .peeks
                .into_iter()
                .map(|peek| SortedSetElement { value: peek as i32 })
                .collect(),
            source: Some(ConsumeProto {
                channel_hashes: value
                    .source
                    .channel_hashes
                    .iter()
                    .map(|hash| hash.bytes())
                    .collect(),
                hash: value.source.hash.bytes(),
                persistent: value.source.persistent,
            }),
        };

        installed_conts_map_entries.push(StoreStateInstalledContMapEntry {
            key,
            value: Some(wk),
        });
    }

    for (key, value) in hot_store_state.data.clone().into_iter() {
        let datums = value
            .into_iter()
            .map(|datum| DatumProto {
                a: Some(datum.a),
                persist: datum.persist,
                source: Some(ProduceProto {
                    channel_hash: datum.source.channel_hash.bytes(),
                    hash: datum.source.hash.bytes(),
                    persistent: datum.source.persistent,
                    is_deterministic: datum.source.is_deterministic,
                    output_value: datum.source.output_value,
                }),
            })
            .collect();

        data_map_entries.push(StoreStateDataMapEntry {
            key: Some(key),
            value: datums,
        });
    }

    for (key, value) in hot_store_state.joins.clone().into_iter() {
        let joins = value.into_iter().map(|join| JoinProto { join }).collect();

        joins_map_entries.push(StoreStateJoinsMapEntry {
            key: Some(key),
            value: joins,
        });
    }

    for (key, value) in hot_store_state.installed_joins.clone().into_iter() {
        let joins = value.into_iter().map(|join| JoinProto { join }).collect();

        installed_joins_map_entries.push(StoreStateInstalledJoinsMapEntry {
            key: Some(key),
            value: joins,
        });
    }

    let hot_store_state_proto = HotStoreStateProto {
        continuations: conts_map_entries,
        installed_continuations: installed_conts_map_entries,
        data: data_map_entries,
        joins: joins_map_entries,
        installed_joins: installed_joins_map_entries,
    };

    let log = soft_checkpoint.log;
    let log_proto: Vec<EventProto> = log
        .into_iter()
        .map(|event| match event {
            Event::Comm(comm) => {
                let comm_proto = CommProto {
                    consume: {
                        Some(ConsumeProto {
                            channel_hashes: comm
                                .consume
                                .channel_hashes
                                .iter()
                                .map(|hash| hash.bytes())
                                .collect(),
                            hash: comm.consume.hash.bytes(),
                            persistent: comm.consume.persistent,
                        })
                    },
                    produces: {
                        comm.produces
                            .into_iter()
                            .map(|produce| ProduceProto {
                                channel_hash: produce.channel_hash.bytes(),
                                hash: produce.hash.bytes(),
                                persistent: produce.persistent,
                                is_deterministic: produce.is_deterministic,
                                output_value: produce.output_value,
                            })
                            .collect()
                    },
                    peeks: {
                        comm.peeks
                            .into_iter()
                            .map(|peek| SortedSetElement { value: peek as i32 })
                            .collect()
                    },
                    times_repeated: {
                        let mut produce_counter_map_entries: Vec<ProduceCounterMapEntry> =
                            Vec::new();
                        for (key, value) in comm.times_repeated {
                            let produce = ProduceProto {
                                channel_hash: key.channel_hash.bytes(),
                                hash: key.hash.bytes(),
                                persistent: key.persistent,
                                is_deterministic: key.is_deterministic,
                                output_value: key.output_value,
                            };

                            produce_counter_map_entries.push(ProduceCounterMapEntry {
                                key: Some(produce),
                                value,
                            });
                        }
                        produce_counter_map_entries
                    },
                };

                EventProto {
                    event_type: Some(event_proto::EventType::Comm(comm_proto)),
                }
            }
            Event::IoEvent(io_event) => match io_event {
                IOEvent::Produce(produce) => {
                    let produce_proto = ProduceProto {
                        channel_hash: produce.channel_hash.bytes(),
                        hash: produce.hash.bytes(),
                        persistent: produce.persistent,
                        is_deterministic: produce.is_deterministic,
                        output_value: produce.output_value,
                    };
                    EventProto {
                        event_type: Some(event_proto::EventType::IoEvent(IoEventProto {
                            io_event_type: Some(io_event_proto::IoEventType::Produce(
                                produce_proto,
                            )),
                        })),
                    }
                }
                IOEvent::Consume(consume) => {
                    let consume_proto = ConsumeProto {
                        channel_hashes: consume
                            .channel_hashes
                            .iter()
                            .map(|hash| hash.bytes())
                            .collect(),
                        hash: consume.hash.bytes(),
                        persistent: consume.persistent,
                    };
                    EventProto {
                        event_type: Some(event_proto::EventType::IoEvent(IoEventProto {
                            io_event_type: Some(io_event_proto::IoEventType::Consume(
                                consume_proto,
                            )),
                        })),
                    }
                }
            },
        })
        .collect();

    let mut produce_counter_map_entries: Vec<ProduceCounterMapEntry> = Vec::new();
    let produce_counter_map = soft_checkpoint.produce_counter;

    for (key, value) in produce_counter_map {
        let produce = ProduceProto {
            channel_hash: key.channel_hash.bytes(),
            hash: key.hash.bytes(),
            persistent: key.persistent,
            is_deterministic: key.is_deterministic,
            output_value: key.output_value,
        };

        produce_counter_map_entries.push(ProduceCounterMapEntry {
            key: Some(produce),
            value,
        });
    }

    let soft_checkpoint_proto = SoftCheckpointProto {
        cache_snapshot: Some(hot_store_state_proto),
        log: log_proto,
        produce_counter: produce_counter_map_entries,
    };

    let mut bytes = soft_checkpoint_proto.encode_to_vec();
    let len = bytes.len() as u32;
    let len_bytes = len.to_le_bytes().to_vec();
    let mut result = len_bytes;
    result.append(&mut bytes);
    Box::leak(result.into_boxed_slice()).as_ptr()
}

#[no_mangle]
extern "C" fn revert_to_soft_checkpoint(
    runtime_ptr: *mut RhoRuntime,
    payload_pointer: *const u8,
    payload_bytes_len: usize,
) -> () {
    let payload_slice = unsafe { std::slice::from_raw_parts(payload_pointer, payload_bytes_len) };
    let soft_checkpoint_proto = SoftCheckpointProto::decode(payload_slice).unwrap();
    let cache_snapshot_proto = soft_checkpoint_proto.cache_snapshot.unwrap();

    let conts_map = new_dashmap();
    for map_entry in cache_snapshot_proto.continuations {
        let key = map_entry.key;
        let value = map_entry
            .value
            .into_iter()
            .map(|cont_proto| WaitingContinuation {
                patterns: cont_proto.patterns,
                continuation: cont_proto.continuation.unwrap(),
                persist: cont_proto.persist,
                peeks: cont_proto
                    .peeks
                    .iter()
                    .map(|element| element.value)
                    .collect(),
                source: {
                    let consume_proto = cont_proto.source.unwrap();
                    Consume {
                        channel_hashes: consume_proto
                            .channel_hashes
                            .iter()
                            .map(|hash_bytes| Blake2b256Hash::from_bytes(hash_bytes.to_vec()))
                            .collect(),
                        hash: Blake2b256Hash::from_bytes(consume_proto.hash),
                        persistent: consume_proto.persistent,
                    }
                },
            })
            .collect();

        conts_map.insert(key, value);
    }

    let installed_conts_map = new_dashmap();
    for map_entry in cache_snapshot_proto.installed_continuations {
        let key = map_entry.key;
        let wk_proto = map_entry.value.unwrap();
        let value = WaitingContinuation {
            patterns: wk_proto.patterns,
            continuation: wk_proto.continuation.unwrap(),
            persist: wk_proto.persist,
            peeks: wk_proto.peeks.iter().map(|element| element.value).collect(),
            source: {
                let consume_proto = wk_proto.source.unwrap();
                Consume {
                    channel_hashes: consume_proto
                        .channel_hashes
                        .iter()
                        .map(|hash_bytes| Blake2b256Hash::from_bytes(hash_bytes.to_vec()))
                        .collect(),
                    hash: Blake2b256Hash::from_bytes(consume_proto.hash),
                    persistent: consume_proto.persistent,
                }
            },
        };

        installed_conts_map.insert(key, value);
    }

    let datums_map = new_dashmap();
    for map_entry in cache_snapshot_proto.data {
        let key = map_entry.key.unwrap();
        let value = map_entry
            .value
            .into_iter()
            .map(|datum_proto| Datum {
                a: datum_proto.a.unwrap(),
                persist: datum_proto.persist,
                source: {
                    let produce_proto = datum_proto.source.unwrap();
                    Produce {
                        channel_hash: Blake2b256Hash::from_bytes(produce_proto.channel_hash),
                        hash: Blake2b256Hash::from_bytes(produce_proto.hash),
                        persistent: produce_proto.persistent,
                        is_deterministic: produce_proto.is_deterministic,
                        output_value: produce_proto.output_value,
                    }
                },
            })
            .collect();

        datums_map.insert(key, value);
    }

    let joins_map = new_dashmap();
    for map_entry in cache_snapshot_proto.joins {
        let key = map_entry.key.unwrap();
        let value = map_entry
            .value
            .into_iter()
            .map(|join_proto| join_proto.join)
            .collect();

        joins_map.insert(key, value);
    }

    let installed_joins_map = new_dashmap();
    for map_entry in cache_snapshot_proto.installed_joins {
        let key = map_entry.key.unwrap();
        let value = map_entry
            .value
            .into_iter()
            .map(|join_proto| join_proto.join)
            .collect();

        installed_joins_map.insert(key, value);
    }

    let log: Vec<Event> = soft_checkpoint_proto
        .log
        .into_iter()
        .map(|log_entry| match log_entry.event_type.unwrap() {
            event_proto::EventType::Comm(comm_proto) => {
                let consume_proto = comm_proto.consume.unwrap();
                let comm = COMM {
                    consume: {
                        Consume {
                            channel_hashes: {
                                consume_proto
                                    .channel_hashes
                                    .iter()
                                    .map(|hash| Blake2b256Hash::from_bytes(hash.clone()))
                                    .collect()
                            },
                            hash: Blake2b256Hash::from_bytes(consume_proto.hash),
                            persistent: consume_proto.persistent,
                        }
                    },
                    produces: {
                        comm_proto
                            .produces
                            .into_iter()
                            .map(|produce_proto| Produce {
                                channel_hash: Blake2b256Hash::from_bytes(
                                    produce_proto.channel_hash,
                                ),
                                hash: Blake2b256Hash::from_bytes(produce_proto.hash),
                                persistent: produce_proto.persistent,
                                is_deterministic: produce_proto.is_deterministic,
                                output_value: produce_proto.output_value,
                            })
                            .collect()
                    },
                    peeks: {
                        comm_proto
                            .peeks
                            .iter()
                            .map(|element| element.value)
                            .collect()
                    },
                    times_repeated: {
                        comm_proto
                            .times_repeated
                            .into_iter()
                            .map(|map_entry| {
                                let key_proto = map_entry.key.unwrap();
                                let produce = Produce {
                                    channel_hash: Blake2b256Hash::from_bytes(
                                        key_proto.channel_hash,
                                    ),
                                    hash: Blake2b256Hash::from_bytes(key_proto.hash),
                                    persistent: key_proto.persistent,
                                    is_deterministic: key_proto.is_deterministic,
                                    output_value: key_proto.output_value,
                                };

                                let value = map_entry.value;

                                (produce, value)
                            })
                            .collect()
                    },
                };
                Event::Comm(comm)
            }
            event_proto::EventType::IoEvent(io_event) => match io_event.io_event_type.unwrap() {
                io_event_proto::IoEventType::Produce(produce_proto) => {
                    let produce = Produce {
                        channel_hash: Blake2b256Hash::from_bytes(produce_proto.channel_hash),
                        hash: Blake2b256Hash::from_bytes(produce_proto.hash),
                        persistent: produce_proto.persistent,
                        is_deterministic: produce_proto.is_deterministic,
                        output_value: produce_proto.output_value,
                    };
                    Event::IoEvent(IOEvent::Produce(produce))
                }
                io_event_proto::IoEventType::Consume(consume_proto) => {
                    let consume = Consume {
                        channel_hashes: {
                            consume_proto
                                .channel_hashes
                                .iter()
                                .map(|hash| Blake2b256Hash::from_bytes(hash.clone()))
                                .collect()
                        },
                        hash: Blake2b256Hash::from_bytes(consume_proto.hash),
                        persistent: consume_proto.persistent,
                    };
                    Event::IoEvent(IOEvent::Consume(consume))
                }
            },
        })
        .collect();

    let produce_counter_map: BTreeMap<Produce, i32> = soft_checkpoint_proto
        .produce_counter
        .into_iter()
        .map(|map_entry| {
            let key_proto = map_entry.key.unwrap();
            let produce = Produce {
                channel_hash: Blake2b256Hash::from_bytes(key_proto.channel_hash),
                hash: Blake2b256Hash::from_bytes(key_proto.hash),
                persistent: key_proto.persistent,
                is_deterministic: key_proto.is_deterministic,
                output_value: key_proto.output_value,
            };

            let value = map_entry.value;

            (produce, value)
        })
        .collect();

    let cache_snapshot = HotStoreState {
        continuations: conts_map,
        installed_continuations: installed_conts_map,
        data: datums_map,
        joins: joins_map,
        installed_joins: installed_joins_map,
    };

    let soft_checkpoint = SoftCheckpoint {
        cache_snapshot,
        log,
        produce_counter: produce_counter_map,
    };

    let runtime = unsafe { &mut (*runtime_ptr).runtime };

    runtime.revert_to_soft_checkpoint(soft_checkpoint);
}

#[no_mangle]
extern "C" fn create_checkpoint(runtime_ptr: *mut RhoRuntime) -> *const u8 {
    let runtime = unsafe { &mut (*runtime_ptr).runtime };
    let checkpoint = runtime.create_checkpoint();

    let log = checkpoint.log;
    let log_proto: Vec<EventProto> = log
        .into_iter()
        .map(|event| match event {
            Event::Comm(comm) => {
                let comm_proto = CommProto {
                    consume: {
                        Some(ConsumeProto {
                            channel_hashes: comm
                                .consume
                                .channel_hashes
                                .iter()
                                .map(|hash| hash.bytes())
                                .collect(),
                            hash: comm.consume.hash.bytes(),
                            persistent: comm.consume.persistent,
                        })
                    },
                    produces: {
                        comm.produces
                            .into_iter()
                            .map(|produce| ProduceProto {
                                channel_hash: produce.channel_hash.bytes(),
                                hash: produce.hash.bytes(),
                                persistent: produce.persistent,
                                is_deterministic: produce.is_deterministic,
                                output_value: produce.output_value,
                            })
                            .collect()
                    },
                    peeks: {
                        comm.peeks
                            .into_iter()
                            .map(|peek| SortedSetElement { value: peek as i32 })
                            .collect()
                    },
                    times_repeated: {
                        let mut produce_counter_map_entries: Vec<ProduceCounterMapEntry> =
                            Vec::new();
                        for (key, value) in comm.times_repeated {
                            let produce = ProduceProto {
                                channel_hash: key.channel_hash.bytes(),
                                hash: key.hash.bytes(),
                                persistent: key.persistent,
                                is_deterministic: key.is_deterministic,
                                output_value: key.output_value,
                            };

                            produce_counter_map_entries.push(ProduceCounterMapEntry {
                                key: Some(produce),
                                value,
                            });
                        }
                        produce_counter_map_entries
                    },
                };

                EventProto {
                    event_type: Some(event_proto::EventType::Comm(comm_proto)),
                }
            }
            Event::IoEvent(io_event) => match io_event {
                IOEvent::Produce(produce) => {
                    let produce_proto = ProduceProto {
                        channel_hash: produce.channel_hash.bytes(),
                        hash: produce.hash.bytes(),
                        persistent: produce.persistent,
                        is_deterministic: produce.is_deterministic,
                        output_value: produce.output_value,
                    };
                    EventProto {
                        event_type: Some(event_proto::EventType::IoEvent(IoEventProto {
                            io_event_type: Some(io_event_proto::IoEventType::Produce(
                                produce_proto,
                            )),
                        })),
                    }
                }
                IOEvent::Consume(consume) => {
                    let consume_proto = ConsumeProto {
                        channel_hashes: consume
                            .channel_hashes
                            .iter()
                            .map(|hash| hash.bytes())
                            .collect(),
                        hash: consume.hash.bytes(),
                        persistent: consume.persistent,
                    };
                    EventProto {
                        event_type: Some(event_proto::EventType::IoEvent(IoEventProto {
                            io_event_type: Some(io_event_proto::IoEventType::Consume(
                                consume_proto,
                            )),
                        })),
                    }
                }
            },
        })
        .collect();

    let checkpoint_proto = CheckpointProto {
        root: checkpoint.root.bytes(),
        log: log_proto,
    };

    let mut bytes = checkpoint_proto.encode_to_vec();
    let len = bytes.len() as u32;
    let len_bytes = len.to_le_bytes().to_vec();
    let mut result = len_bytes;
    result.append(&mut bytes);
    Box::leak(result.into_boxed_slice()).as_ptr()
}

#[no_mangle]
extern "C" fn consume_result(
    runtime_ptr: *mut RhoRuntime,
    params_ptr: *const u8,
    params_bytes_len: usize,
) -> *const u8 {
    let params_slice = unsafe { std::slice::from_raw_parts(params_ptr, params_bytes_len) };
    let consume_result_params = ConsumeResultParams::decode(params_slice).unwrap();

    let channel = consume_result_params.channel;
    let pattern = consume_result_params.pattern;

    let consume_result_return = unsafe {
        (*runtime_ptr)
            .runtime
            .consume_result(channel, pattern)
            .unwrap()
    };

    match consume_result_return {
        None => std::ptr::null(),
        Some((tagged_cont, datums)) => {
            let consume_result_return_proto = ConsumeResultReturn {
                tagged_cont: Some(tagged_cont),
                datums,
            };

            let mut bytes = consume_result_return_proto.encode_to_vec();
            let len = bytes.len() as u32;
            let len_bytes = len.to_le_bytes().to_vec();
            let mut result = len_bytes;
            result.append(&mut bytes);
            Box::leak(result.into_boxed_slice()).as_ptr()
        }
    }
}

#[no_mangle]
extern "C" fn reset(
    runtime_ptr: *mut RhoRuntime,
    root_pointer: *const u8,
    root_bytes_len: usize,
) -> () {
    // println!("\nHit reset");

    let root_slice = unsafe { std::slice::from_raw_parts(root_pointer, root_bytes_len) };
    let root = Blake2b256Hash::from_bytes(root_slice.to_vec());

    let runtime = unsafe { &mut (*runtime_ptr).runtime };
    runtime.reset(&root);
}

#[no_mangle]
extern "C" fn get_data(
    runtime_ptr: *mut RhoRuntime,
    channel_pointer: *const u8,
    channel_bytes_len: usize,
) -> *const u8 {
    let channel_slice = unsafe { std::slice::from_raw_parts(channel_pointer, channel_bytes_len) };
    let channel = Par::decode(channel_slice).unwrap();

    // let rt = tokio::runtime::Runtime::new().unwrap();
    // let datums =
    //     rt.block_on(async { unsafe { (*runtime_ptr).runtime.try_lock().unwrap().get_data(channel).await } });
    let datums = unsafe { (*runtime_ptr).runtime.get_data(&channel) };

    // println!("\ndatums in rust get_data: {:?}", datums);

    let datums_protos: Vec<DatumProto> = datums
        .into_iter()
        .map(|datum| DatumProto {
            a: Some(datum.a),
            persist: datum.persist,
            source: Some(ProduceProto {
                channel_hash: datum.source.channel_hash.bytes(),
                hash: datum.source.hash.bytes(),
                persistent: datum.source.persistent,
                is_deterministic: datum.source.is_deterministic,
                output_value: datum.source.output_value,
            }),
        })
        .collect();

    let datums_proto = DatumsProto {
        datums: datums_protos,
    };

    let mut bytes = datums_proto.encode_to_vec();
    let len = bytes.len() as u32;
    let len_bytes = len.to_le_bytes().to_vec();
    let mut result = len_bytes;
    result.append(&mut bytes);
    Box::leak(result.into_boxed_slice()).as_ptr()
}

#[no_mangle]
extern "C" fn get_joins(
    runtime_ptr: *mut RhoRuntime,
    channel_pointer: *const u8,
    channel_bytes_len: usize,
) -> *const u8 {
    let channel_slice = unsafe { std::slice::from_raw_parts(channel_pointer, channel_bytes_len) };
    let channel = Par::decode(channel_slice).unwrap();

    let joins = unsafe { (*runtime_ptr).runtime.get_joins(channel) };

    let vec_join: Vec<JoinProto> = joins.into_iter().map(|join| JoinProto { join }).collect();
    let joins_proto = JoinsProto { joins: vec_join };

    let mut bytes = joins_proto.encode_to_vec();
    let len = bytes.len() as u32;
    let len_bytes = len.to_le_bytes().to_vec();
    let mut result = len_bytes;
    result.append(&mut bytes);
    Box::leak(result.into_boxed_slice()).as_ptr()
}

#[no_mangle]
extern "C" fn get_waiting_continuations(
    runtime_ptr: *mut RhoRuntime,
    channels_pointer: *const u8,
    channels_bytes_len: usize,
) -> *const u8 {
    let channels_slice =
        unsafe { std::slice::from_raw_parts(channels_pointer, channels_bytes_len) };
    let channels_proto = ChannelsProto::decode(channels_slice).unwrap();

    let wks = unsafe {
        (*runtime_ptr)
            .runtime
            .get_continuations(channels_proto.channels)
    };

    let wks_protos: Vec<WaitingContinuationProto> = wks
        .into_iter()
        .map(|wk| {
            let res = WaitingContinuationProto {
                patterns: wk.patterns,
                continuation: Some(wk.continuation.clone()),
                persist: wk.persist,
                peeks: wk
                    .peeks
                    .into_iter()
                    .map(|peek| SortedSetElement { value: peek as i32 })
                    .collect(),
                source: Some(ConsumeProto {
                    channel_hashes: wk
                        .source
                        .channel_hashes
                        .iter()
                        .map(|hash| hash.bytes())
                        .collect(),
                    hash: wk.source.hash.bytes(),
                    persistent: wk.source.persistent,
                }),
            };

            res
        })
        .collect();

    let wks_proto = WaitingContinuationsProto { wks: wks_protos };

    let mut bytes = wks_proto.encode_to_vec();
    let len = bytes.len() as u32;
    let len_bytes = len.to_le_bytes().to_vec();
    let mut result = len_bytes;
    result.append(&mut bytes);
    Box::leak(result.into_boxed_slice()).as_ptr()
}

#[no_mangle]
extern "C" fn set_block_data(
    runtime_ptr: *mut RhoRuntime,
    params_ptr: *const u8,
    params_bytes_len: usize,
) -> () {
    let params_slice = unsafe { std::slice::from_raw_parts(params_ptr, params_bytes_len) };
    let params = BlockDataProto::decode(params_slice).unwrap();
    let block_data = BlockData {
        time_stamp: params.time_stamp as i64,
        block_number: params.block_number as i64,
        sender: PublicKey::from_bytes(&params.public_key),
        seq_num: params.seq_num,
    };

    unsafe {
        (*runtime_ptr).runtime.set_block_data(block_data);
    }
}

#[no_mangle]
extern "C" fn set_invalid_blocks(
    runtime_ptr: *mut RhoRuntime,
    params_ptr: *const u8,
    params_bytes_len: usize,
) -> () {
    let params_slice = unsafe { std::slice::from_raw_parts(params_ptr, params_bytes_len) };
    let params = InvalidBlocksProto::decode(params_slice).unwrap();
    let invalid_blocks = params
        .invalid_blocks
        .into_iter()
<<<<<<< HEAD
        .map(|block| (block.block_hash.into(), block.validator.into()))
=======
        .map(|block| {
            (block.block_hash, block.validator)
        })
>>>>>>> 8f36de08
        .collect();

    unsafe {
        (*runtime_ptr).runtime.set_invalid_blocks(invalid_blocks);
    }
}

#[no_mangle]
extern "C" fn get_hot_changes(runtime_ptr: *mut RhoRuntime) -> *const u8 {
    let runtime = unsafe { &(*runtime_ptr).runtime };
    let hot_store_mapped = runtime.get_hot_changes();

    let mut map_entries: Vec<StoreToMapEntry> = Vec::new();

    for (key, value) in hot_store_mapped {
        let datums = value
            .data
            .into_iter()
            .map(|datum| DatumProto {
                a: Some(datum.a),
                persist: datum.persist,
                source: Some(ProduceProto {
                    channel_hash: datum.source.channel_hash.bytes(),
                    hash: datum.source.hash.bytes(),
                    persistent: datum.source.persistent,
                    is_deterministic: datum.source.is_deterministic,
                    output_value: datum.source.output_value,
                }),
            })
            .collect();

        let wks = value
            .wks
            .into_iter()
            .map(|wk| {
                let res = WaitingContinuationProto {
                    patterns: wk.patterns,
                    continuation: Some(wk.continuation.clone()),
                    persist: wk.persist,
                    peeks: wk
                        .peeks
                        .into_iter()
                        .map(|peek| SortedSetElement { value: peek as i32 })
                        .collect(),
                    source: Some(ConsumeProto {
                        channel_hashes: wk
                            .source
                            .channel_hashes
                            .iter()
                            .map(|hash| hash.bytes())
                            .collect(),
                        hash: wk.source.hash.bytes(),
                        persistent: wk.source.persistent,
                    }),
                };

                res
            })
            .collect();

        let value = StoreToMapValue { data: datums, wks };
        map_entries.push(StoreToMapEntry {
            key,
            value: Some(value),
        });
    }

    let to_map_result = StoreToMapResult { map_entries };

    let mut bytes = to_map_result.encode_to_vec();
    let len = bytes.len() as u32;
    let len_bytes = len.to_le_bytes().to_vec();
    let mut result = len_bytes;
    result.append(&mut bytes);
    Box::leak(result.into_boxed_slice()).as_ptr()
}

#[no_mangle]
extern "C" fn set_cost_to_max(runtime_ptr: *mut RhoRuntime) -> () {
    unsafe {
        (*runtime_ptr).runtime.cost.set(Cost::unsafe_max());
    }
}

/* REPLAY RHO RUNTIME */

#[no_mangle]
extern "C" fn rig(
    runtime_ptr: *mut ReplayRhoRuntime,
    log_pointer: *const u8,
    log_bytes_len: usize,
) -> () {
    let log_slice = unsafe { std::slice::from_raw_parts(log_pointer, log_bytes_len) };
    let log_proto = LogProto::decode(log_slice).unwrap();

    let log: Vec<Event> = log_proto
        .log
        .into_iter()
        .map(|log_entry| match log_entry.event_type.unwrap() {
            event_proto::EventType::Comm(comm_proto) => {
                let consume_proto = comm_proto.consume.unwrap();
                let comm = COMM {
                    consume: {
                        Consume {
                            channel_hashes: {
                                consume_proto
                                    .channel_hashes
                                    .iter()
                                    .map(|hash| Blake2b256Hash::from_bytes(hash.clone()))
                                    .collect()
                            },
                            hash: Blake2b256Hash::from_bytes(consume_proto.hash),
                            persistent: consume_proto.persistent,
                        }
                    },
                    produces: {
                        comm_proto
                            .produces
                            .into_iter()
                            .map(|produce_proto| Produce {
                                channel_hash: Blake2b256Hash::from_bytes(
                                    produce_proto.channel_hash,
                                ),
                                hash: Blake2b256Hash::from_bytes(produce_proto.hash),
                                persistent: produce_proto.persistent,
                                is_deterministic: produce_proto.is_deterministic,
                                output_value: produce_proto.output_value,
                            })
                            .collect()
                    },
                    peeks: {
                        comm_proto
                            .peeks
                            .iter()
                            .map(|element| element.value)
                            .collect()
                    },
                    times_repeated: {
                        comm_proto
                            .times_repeated
                            .into_iter()
                            .map(|map_entry| {
                                let key_proto = map_entry.key.unwrap();
                                let produce = Produce {
                                    channel_hash: Blake2b256Hash::from_bytes(
                                        key_proto.channel_hash,
                                    ),
                                    hash: Blake2b256Hash::from_bytes(key_proto.hash),
                                    persistent: key_proto.persistent,
                                    is_deterministic: key_proto.is_deterministic,
                                    output_value: key_proto.output_value,
                                };

                                let value = map_entry.value;

                                (produce, value)
                            })
                            .collect()
                    },
                };
                Event::Comm(comm)
            }
            event_proto::EventType::IoEvent(io_event) => match io_event.io_event_type.unwrap() {
                io_event_proto::IoEventType::Produce(produce_proto) => {
                    let produce = Produce {
                        channel_hash: Blake2b256Hash::from_bytes(produce_proto.channel_hash),
                        hash: Blake2b256Hash::from_bytes(produce_proto.hash),
                        persistent: produce_proto.persistent,
                        is_deterministic: produce_proto.is_deterministic,
                        output_value: produce_proto.output_value,
                    };
                    Event::IoEvent(IOEvent::Produce(produce))
                }
                io_event_proto::IoEventType::Consume(consume_proto) => {
                    let consume = Consume {
                        channel_hashes: {
                            consume_proto
                                .channel_hashes
                                .iter()
                                .map(|hash| Blake2b256Hash::from_bytes(hash.clone()))
                                .collect()
                        },
                        hash: Blake2b256Hash::from_bytes(consume_proto.hash),
                        persistent: consume_proto.persistent,
                    };
                    Event::IoEvent(IOEvent::Consume(consume))
                }
            },
        })
        .collect();

    unsafe {
        (*runtime_ptr).runtime.rig(log).unwrap();
    }
}

#[no_mangle]
extern "C" fn check_replay_data(runtime_ptr: *mut ReplayRhoRuntime) -> () {
    unsafe {
        (*runtime_ptr).runtime.check_replay_data().unwrap();
    }
}

#[no_mangle]
extern "C" fn create_runtime(
    rspace_ptr: *mut Space,
    params_ptr: *const u8,
    params_bytes_len: usize,
) -> *mut RhoRuntime {
    let rspace = unsafe { (*rspace_ptr).rspace.try_lock().unwrap().clone() };

    let params_slice = unsafe { std::slice::from_raw_parts(params_ptr, params_bytes_len) };
    let params = CreateRuntimeParams::decode(params_slice).unwrap();

    let mergeable_tag_name = params.mergeable_tag_name.unwrap();
    let init_registry = params.init_registry;
    if params.rho_spec_system_processes {
        panic!("ERROR: There are additional system processes being passed to the rust rho_runtime that are not being handled.")
    };

    let tokio_runtime = tokio::runtime::Runtime::new().unwrap();
    let rho_runtime = tokio_runtime.block_on(async {
        create_rho_runtime(rspace, mergeable_tag_name, init_registry, &mut Vec::new()).await
    });

    Box::into_raw(Box::new(RhoRuntime {
        runtime: rho_runtime,
    }))
}

#[no_mangle]
extern "C" fn create_runtime_with_test_framework(
    rspace_ptr: *mut Space,
    params_ptr: *const u8,
    params_bytes_len: usize,
) -> *mut RhoRuntime {
    let rspace = unsafe { (*rspace_ptr).rspace.try_lock().unwrap().clone() };

    let params_slice = unsafe { std::slice::from_raw_parts(params_ptr, params_bytes_len) };
    let params = CreateRuntimeParams::decode(params_slice).unwrap();

    let mergeable_tag_name = params.mergeable_tag_name.unwrap();
    let init_registry = params.init_registry;
    let mut extra_system_processes = if params.rho_spec_system_processes {
        test_framework_contracts()
    } else {
        Vec::new()
    };

    let tokio_runtime = tokio::runtime::Runtime::new().unwrap();
    let rho_runtime = tokio_runtime.block_on(async {
        create_rho_runtime(
            rspace,
            mergeable_tag_name,
            init_registry,
            &mut extra_system_processes,
        )
        .await
    });

    Box::into_raw(Box::new(RhoRuntime {
        runtime: rho_runtime,
    }))
}

#[no_mangle]
extern "C" fn create_replay_runtime(
    replay_space_ptr: *mut ReplaySpace,
    params_ptr: *const u8,
    params_bytes_len: usize,
) -> *mut ReplayRhoRuntime {
    let rspace = unsafe { (*replay_space_ptr).replay_space.try_lock().unwrap().clone() };

    let params_slice = unsafe { std::slice::from_raw_parts(params_ptr, params_bytes_len) };
    let params = CreateRuntimeParams::decode(params_slice).unwrap();

    let mergeable_tag_name = params.mergeable_tag_name.unwrap();
    let init_registry = params.init_registry;
    if params.rho_spec_system_processes {
        panic!("ERROR: There are additional system processes being passed to the rust rho_runtime that are not being handled.")
    };

    let tokio_runtime = tokio::runtime::Runtime::new().unwrap();
    let replay_rho_runtime = tokio_runtime.block_on(async {
        create_rho_runtime(rspace, mergeable_tag_name, init_registry, &mut Vec::new()).await
    });

    Box::into_raw(Box::new(ReplayRhoRuntime {
        runtime: replay_rho_runtime,
    }))
}

#[no_mangle]
extern "C" fn bootstrap_registry(runtime_ptr: *mut RhoRuntime) -> () {
    let runtime = unsafe { (*runtime_ptr).runtime.clone() };
    let tokio_runtime = tokio::runtime::Runtime::new().unwrap();
    tokio_runtime.block_on(async {
        bootstrap_registry_internal(&runtime).await;
    });
}

#[no_mangle]
extern "C" fn source_to_adt(params_ptr: *const u8, params_bytes_len: usize) -> *const u8 {
    // Deserialization of parameters
    let params_slice = unsafe { std::slice::from_raw_parts(params_ptr, params_bytes_len) };
    let params = SourceToAdtParams::decode(params_slice).unwrap();

    // Execution of transformation logic
    let result = match Compiler::source_to_adt_with_normalizer_env(
        &params.source,
        params.normalizer_env.into_iter().collect(),
    ) {
        Ok(par) => {
            // println!("\npar in source_to_adt: {:?}", par);
            par
        }
        Err(error) => {
            println!("source_to_adt rust side error {:?}", error);
            return std::ptr::null();
        }
    };

    // Serialization of the result in `Par`
    let mut result_bytes = result.encode_to_vec();
    let len = result_bytes.len() as u32;
    let len_bytes = len.to_le_bytes().to_vec();

    // Add the length of the result at the beginning of the byte array
    let mut full_result = len_bytes;
    full_result.append(&mut result_bytes);

    // Return a pointer to the serialized result
    Box::leak(full_result.into_boxed_slice()).as_ptr()
}<|MERGE_RESOLUTION|>--- conflicted
+++ resolved
@@ -1019,13 +1019,9 @@
     let invalid_blocks = params
         .invalid_blocks
         .into_iter()
-<<<<<<< HEAD
-        .map(|block| (block.block_hash.into(), block.validator.into()))
-=======
         .map(|block| {
-            (block.block_hash, block.validator)
+            (block.block_hash.into(), block.validator.into())
         })
->>>>>>> 8f36de08
         .collect();
 
     unsafe {
