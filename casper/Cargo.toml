[package]
name = "casper"
version = "0.1.0"
edition = "2021"

# See more keys and their definitions at https://doc.rust-lang.org/cargo/reference/manifest.html

[dependencies]
async-trait = { workspace = true }
comm = { path = "../comm" }
crypto = { path = "../crypto" }
graphz = { path = "../graphz" }
models = { path = "../models" }
rholang = { path = "../rholang" }
rspace_plus_plus = { path = "../rspace++" }
block-storage = { path = "../block-storage" }
shared = { path = "../shared" }
tokio = { workspace = true }
prost = { workspace = true }
lz4_flex = "0.11.3"
lazy_static = "1.5.0"
hex = { workspace = true }
dashmap = { workspace = true }
tempfile = "3.18.0"
bincode = { workspace = true }
serde = { workspace = true }
tracing = { workspace = true }
tracing-subscriber = { workspace = true }
byteorder = "1.5.0"
env_logger = "0.11.8"
rand = { workspace = true }
futures = { workspace = true }
uuid = "1.16.0"
itertools = { workspace = true }
regex = { workspace = true }
thiserror = { workspace = true }
# LFS Block Requester dependencies
num_cpus = "1.0"
async-stream = "0.3"
tokio-stream = "0.1"
humantime = "2.3.0"
tonic = { workspace = true }
eyre = { workspace = true }
metrics = "0.23"
proptest = "1.6.0"

[dev-dependencies]
metrics-util = "0.17"
<<<<<<< HEAD
k256 = { version = "0.13.4", features = ["ecdsa"] }
=======
serial_test = "3.1"
>>>>>>> 578cd48c

[build-dependencies]<|MERGE_RESOLUTION|>--- conflicted
+++ resolved
@@ -46,10 +46,7 @@
 
 [dev-dependencies]
 metrics-util = "0.17"
-<<<<<<< HEAD
 k256 = { version = "0.13.4", features = ["ecdsa"] }
-=======
 serial_test = "3.1"
->>>>>>> 578cd48c
 
 [build-dependencies]