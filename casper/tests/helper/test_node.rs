// See casper/src/test/scala/coop/rchain/casper/helper/TestNode.scala

use std::{
    collections::{HashMap, HashSet},
    path::PathBuf,
    sync::{Arc, Mutex, RwLock},
};
use tokio::sync::{mpsc, oneshot};

use block_storage::rust::{
    casperbuffer::casper_buffer_key_value_storage::CasperBufferKeyValueStorage,
    dag::block_dag_key_value_storage::BlockDagKeyValueStorage,
    deploy::key_value_deploy_storage::KeyValueDeployStorage,
    key_value_block_store::KeyValueBlockStore,
};
use casper::rust::{
    block_status::BlockStatus,
    blocks::{
        block_processor::{BlockProcessor, BlockProcessorDependencies},
        proposer::{
            block_creator,
            propose_result::BlockCreatorResult,
            proposer::{new_proposer, ProductionProposer, ProposerResult},
        },
    },
    casper::{Casper, CasperShardConf, MultiParentCasper},
    engine::block_retriever::{BlockRetriever, RequestState, RequestedBlocks},
    errors::CasperError,
    estimator::Estimator,
    genesis::genesis::Genesis,
    multi_parent_casper_impl::MultiParentCasperImpl,
    safety_oracle::{CliqueOracleImpl, SafetyOracle},
    util::rholang::runtime_manager::RuntimeManager,
    validator_identity::ValidatorIdentity,
    ValidBlockProcessing,
};
use comm::rust::{
    errors::CommError,
    p2p::packet_handler::{NOPPacketHandler, PacketHandler},
    peer_node::{Endpoint, NodeIdentifier, PeerNode},
    rp::{connect::ConnectionsCell, handle_messages, rp_conf::RPConf},
    test_instances::create_rp_conf_ask,
    transport::{
        communication_response::CommunicationResponse, grpc_transport_server::TransportLayerServer,
        transport_layer::Blob,
    },
};
use crypto::rust::{private_key::PrivateKey, signatures::signed::Signed};
use models::{
    routing::Protocol,
    rust::{
        block_hash::BlockHash,
        casper::protocol::casper_message::{
            ApprovedBlock, ApprovedBlockCandidate, BlockMessage, DeployData,
        },
    },
};
use rholang::rust::interpreter::rho_runtime::RhoHistoryRepository;
use rspace_plus_plus::rspace::history::Either;
use rspace_plus_plus::rspace::shared::key_value_store_manager::KeyValueStoreManager;
use shared::rust::shared::f1r3fly_events::F1r3flyEvents;

use crate::util::{
    comm::transport_layer_test_impl::{
        test_network::TestNetwork, TransportLayerServerTestImpl, TransportLayerTestImpl,
    },
    genesis_builder::GenesisContext,
    rholang::resources,
};

use casper::rust::{
    engine::{engine_cell::EngineCell, engine_with_casper::EngineWithCasper},
    util::comm::casper_packet_handler::CasperPacketHandler,
};

pub struct TestNode {
    pub name: String,
    pub local: PeerNode,
    pub tle: Arc<TransportLayerTestImpl>,
    pub tls: TransportLayerServerTestImpl,
    pub genesis: BlockMessage,
    pub validator_id_opt: Option<ValidatorIdentity>,
    // TODO: pub logical_time: LogicalTime,
    pub synchrony_constraint_threshold: f64,
    pub data_dir: PathBuf,
    pub max_number_of_parents: i32,
    pub max_parent_depth: Option<i32>,
    pub shard_id: String,
    pub finalization_rate: i32,
    pub is_read_only: bool,
    // Note: trigger_propose_f_opt is implemented as method trigger_propose
    pub proposer_opt: Option<ProductionProposer<TransportLayerTestImpl>>,
    pub block_processor_queue: (
        mpsc::UnboundedSender<(Arc<dyn MultiParentCasper>, BlockMessage)>,
        Arc<Mutex<mpsc::UnboundedReceiver<(Arc<dyn MultiParentCasper>, BlockMessage)>>>,
    ),
    pub block_processor_state: Arc<RwLock<HashSet<BlockHash>>>,
    // Note: blockProcessingPipe implemented as method process_block_through_pipe
    pub block_processor: BlockProcessor<TransportLayerTestImpl>,
    pub block_store: KeyValueBlockStore,
    pub block_dag_storage: BlockDagKeyValueStorage,
    pub deploy_storage: Arc<Mutex<KeyValueDeployStorage>>,
    // Note: Removed comm_util field, will use transport_layer directly
    pub block_retriever: BlockRetriever<TransportLayerTestImpl>,
    // TODO: pub metrics: Metrics,
    // TODO: pub span: Span,
    pub casper_buffer_storage: CasperBufferKeyValueStorage,
    pub runtime_manager: RuntimeManager,
    pub rho_history_repository: RhoHistoryRepository,
    // Note: no log field, logging will come from log crate
    pub requested_blocks: RequestedBlocks,
    // Note: no need for SynchronyConstraintChecker struct, will use 'check' method directly
    // Note: no need for LastFinalizedHeightConstraintChecker struct, will use 'check' method directly
    pub estimator: Estimator,
    pub safety_oracle: Box<dyn SafetyOracle>,
    // TODO: pub time: Time,
    // Note: no need for duplicate transport_layer field, will use tls field directly
    pub connections_cell: ConnectionsCell,
    pub rp_conf: RPConf,
    pub event_publisher: F1r3flyEvents,
    // Casper instance (Arc<Mutex> for shared ownership with interior mutability)
    pub casper: Arc<Mutex<MultiParentCasperImpl<TransportLayerTestImpl>>>,
    // Engine cell for packet handling (matches Scala line 177)
    pub engine_cell: EngineCell,
    // Packet handler for receiving messages (matches Scala line 178)
    pub packet_handler: CasperPacketHandler,
}

impl TestNode {
    pub async fn trigger_propose<C: MultiParentCasper>(
        &mut self,
        casper: &mut C,
    ) -> Result<BlockHash, CasperError> {
        match &mut self.proposer_opt {
            Some(proposer) => {
                let (sender, receiver) = oneshot::channel();
                let _result = proposer.propose(casper, false, sender).await?;
                let proposer_result = receiver
                    .await
                    .map_err(|_| CasperError::RuntimeError("Channel closed".to_string()))?;

                match proposer_result {
                    ProposerResult::Success(_, block) => Ok(block.block_hash),
                    _ => Err(CasperError::RuntimeError(
                        "Propose failed or another in progress".to_string(),
                    )),
                }
            }
            None => Err(CasperError::RuntimeError(
                "Propose is called in read-only mode".to_string(),
            )),
        }
    }

    /// Creates a block with the given deploys (equivalent to Scala createBlock, line 233-239).
    ///
    /// This method:
    /// 1. Deploys each datum to casper
    /// 2. Gets a snapshot from casper
    /// 3. Gets validator identity
    /// 4. Calls BlockCreator.create to produce the block
    ///
    /// Returns BlockCreatorResult which may be Created, NoNewDeploys, or ReadOnlyMode.
    pub async fn create_block(
        &mut self,
        deploy_datums: &[Signed<DeployData>],
    ) -> Result<BlockCreatorResult, CasperError> {
        // Deploy all datums
        for deploy_datum in deploy_datums {
            self.casper.lock().unwrap().deploy(deploy_datum.clone())?;
        }

        // Get snapshot
        let snapshot = self.casper.lock().unwrap().get_snapshot().await?;

        // Get validator
        let validator = self.casper.lock().unwrap().get_validator().ok_or_else(|| {
            CasperError::RuntimeError("No validator identity available".to_string())
        })?;

        // Create block using block_creator
        block_creator::create(
            &snapshot,
            &validator,
            None, // dummy_deploy_opt
            self.deploy_storage.clone(),
            &mut self.runtime_manager.clone(),
            &mut self.block_store.clone(),
        )
        .await
    }

    /// Creates a block with the given deploys, assuming success (equivalent to Scala createBlockUnsafe, line 242-255).
    ///
    /// Unlike create_block, this method:
    /// - Returns the BlockMessage directly (not BlockCreatorResult)
    /// - Errors if block creation fails for any reason
    ///
    /// This is useful for tests that expect block creation to succeed.
    pub async fn create_block_unsafe(
        &mut self,
        deploy_datums: &[Signed<DeployData>],
    ) -> Result<BlockMessage, CasperError> {
        let result = self.create_block(deploy_datums).await?;

        match result {
            BlockCreatorResult::Created(block) => Ok(block),
            _ => Err(CasperError::RuntimeError(format!(
                "Failed creating block: {:?}",
                result
            ))),
        }
    }

    /// Processes a block through the validation pipeline (equivalent to Scala processBlock, line 257-260).
    ///
    /// This is the wrapper method that processes an existing block through the full validation pipeline.
    pub async fn process_block(
        &mut self,
        block: BlockMessage,
    ) -> Result<ValidBlockProcessing, CasperError> {
        self.process_block_through_pipe(block).await
    }

    /// Processes a block through the validation pipeline (internal implementation).
    ///
    /// This method:
    /// 1. Checks if block is of interest
    /// 2. Checks if well-formed and stores
    /// 3. Checks dependencies
    /// 4. Validates with effects
    pub async fn process_block_through_pipe(
        &mut self,
        block: BlockMessage,
    ) -> Result<ValidBlockProcessing, CasperError> {
        // Check if block is of interest
        let is_of_interest = self
            .block_processor
            .check_if_of_interest(&mut *self.casper.lock().unwrap(), &block)
            .await?;

        if !is_of_interest {
            return Ok(Either::Left(BlockStatus::not_of_interest()));
        }

        // Check if well-formed and store
        let is_well_formed = self
            .block_processor
            .check_if_well_formed_and_store(&block)
            .await?;

        if !is_well_formed {
            return Ok(Either::Left(BlockStatus::invalid_format()));
        }

        // Check dependencies
        let dependencies_ready = self
            .block_processor
            .check_dependencies_with_effects(&mut *self.casper.lock().unwrap(), &block)
            .await?;

        if !dependencies_ready {
            return Ok(Either::Left(BlockStatus::missing_blocks()));
        }

        // Validate with effects
        self.block_processor
            .validate_with_effects(&mut *self.casper.lock().unwrap(), &block, None)
            .await
    }

    /// Adds and processes a block (equivalent to Scala addBlock(block), line 198-199).
    ///
    /// Takes an existing block and processes it through the validation pipeline.
    pub async fn add_block(
        &mut self,
        block: BlockMessage,
    ) -> Result<ValidBlockProcessing, CasperError> {
        self.process_block_through_pipe(block).await
    }

    /// Creates and adds a block from deploys (equivalent to Scala addBlock(deploys), line 201-202).
    ///
    /// This is a convenience method that:
    /// 1. Creates a block from the given deploys
    /// 2. Processes it through the validation pipeline
    /// 3. Returns the block (assuming Valid status)
    pub async fn add_block_from_deploys(
        &mut self,
        deploy_datums: &[Signed<DeployData>],
    ) -> Result<BlockMessage, CasperError> {
        self.add_block_status(deploy_datums, |status| matches!(status, Either::Right(_)))
            .await
    }

    /// Creates and adds a block with expected status validation (equivalent to Scala addBlockStatus, line 223-231).
    ///
    /// This method:
    /// 1. Creates a block from deploys
    /// 2. Processes it through the validation pipeline
    /// 3. Validates the status matches the expected predicate
    /// 4. Returns the block on success
    ///
    /// # Parameters
    /// * `deploy_datums` - Deploys to include in the block
    /// * `expected_status` - Predicate to validate the processing status
    pub async fn add_block_status<F>(
        &mut self,
        deploy_datums: &[Signed<DeployData>],
        expected_status: F,
    ) -> Result<BlockMessage, CasperError>
    where
        F: FnOnce(&ValidBlockProcessing) -> bool,
    {
        // Create block
        let result = self.create_block(deploy_datums).await?;

        // Extract block
        let block = match result {
            BlockCreatorResult::Created(b) => b,
            other => {
                return Err(CasperError::RuntimeError(format!(
                    "Expected Created block, got: {:?}",
                    other
                )))
            }
        };

        // Process block
        let status = self.process_block(block.clone()).await?;

        // Validate status
        if !expected_status(&status) {
            return Err(CasperError::RuntimeError(format!(
                "Block status did not match expected: {:?}",
                status
            )));
        }

        Ok(block)
    }

    /// Publishes a block to other nodes (equivalent to Scala publishBlock, line 204-208).
    ///
    /// This method:
    /// 1. Creates a block from deploys
    /// 2. Triggers handleReceive on all other nodes
    /// 3. Returns the created block
    ///
    /// # Parameters
    /// * `deploy_datums` - Deploys to include in the block
    /// * `nodes` - Other nodes to publish to
    pub async fn publish_block(
        &mut self,
        deploy_datums: &[Signed<DeployData>],
        nodes: &mut [&mut TestNode],
    ) -> Result<BlockMessage, CasperError> {
        // Create and add block
        let block = self.add_block_from_deploys(deploy_datums).await?;

        // Trigger handleReceive on all other nodes (excluding self)
        for node in nodes.iter_mut() {
            if node.local != self.local {
                node.handle_receive().await?;
            }
        }

        Ok(block)
    }

    /// Helper method to propagate a block from a node at a specific index in a nodes array.
    ///
    /// This method works around Rust's borrow checker limitation where we cannot do:
    /// ```ignore
    /// nodes[0].propagate_block(&deploys, &mut nodes)
    /// ```
    /// because it would require borrowing `nodes` mutably twice:
    /// - First borrow: `nodes[0]` (mutable access to call the method)
    /// - Second borrow: `&mut nodes` (mutable parameter to pass all nodes)
    ///
    /// This helper uses `split_at_mut` to split the array into non-overlapping parts,
    /// allowing the borrow checker to verify that we're accessing different memory regions.
    ///
    /// # Scala equivalent
    /// In Scala this is simply: `nodes(index).propagateBlock(deploys)(nodes: _*)`
    ///
    /// # Parameters
    /// * `nodes` - All nodes in the network
    /// * `index` - Index of the node that should create and propagate the block
    /// * `deploy_datums` - Deploys to include in the block
    pub async fn propagate_block_at_index(
        nodes: &mut [TestNode],
        index: usize,
        deploy_datums: &[Signed<DeployData>],
    ) -> Result<BlockMessage, CasperError> {
        let (before, rest) = nodes.split_at_mut(index);
        let (current, after) = rest.split_at_mut(1);
        let mut all_others: Vec<&mut TestNode> =
            before.iter_mut().chain(after.iter_mut()).collect();
        current[0]
            .propagate_block(deploy_datums, &mut all_others)
            .await
    }

    /// Propagates a block to target nodes (equivalent to Scala propagateBlock, line 210-221).
    ///
    /// This method:
    /// 1. Logs block creation
    /// 2. Creates a block from deploys
    /// 3. Logs propagation targets
    /// 4. Calls processBlock on each target node
    /// 5. Returns the created block
    ///
    /// # Parameters
    /// * `deploy_datums` - Deploys to include in the block
    /// * `nodes` - Target nodes to propagate to
    pub async fn propagate_block(
        &mut self,
        deploy_datums: &[Signed<DeployData>],
        nodes: &mut [&mut TestNode],
    ) -> Result<BlockMessage, CasperError> {
        // Log block creation
        log::debug!("\n{} creating block", self.name);

        // Create and add block
        let block = self.add_block_from_deploys(deploy_datums).await?;

        // Filter targets (exclude self)
        let targets: Vec<&mut &mut TestNode> = nodes
            .iter_mut()
            .filter(|node| node.local != self.local)
            .collect();

        // Log propagation
        let target_names: Vec<String> = targets.iter().map(|node| node.name.clone()).collect();
        log::debug!(
            "{} ! [{}] => {}",
            self.name,
            models::rust::casper::pretty_printer::PrettyPrinter::build_string_block_message(
                &block, true
            ),
            target_names.join(" ; ")
        );

        // Process block on each target
        for node in targets {
            node.process_block(block.clone()).await?;
        }

        Ok(block)
    }

    /// Synchronizes this node with other nodes (equivalent to Scala syncWith, line 293-344).
    ///
    /// This method implements iterative synchronization:
    /// 1. Drains message queues from requested block peers
    /// 2. Handles receive on this node
    /// 3. Repeats until all blocks are received or max attempts reached
    ///
    /// # Parameters
    /// * `nodes` - Nodes to synchronize with
    pub async fn sync_with(&mut self, nodes: &mut [&mut TestNode]) -> Result<(), CasperError> {
        const MAX_SYNC_ATTEMPTS: usize = 10;

        // Build network map (peer -> node index)
        let network_map: std::collections::HashMap<PeerNode, usize> = nodes
            .iter()
            .enumerate()
            .filter(|(_, node)| node.local != self.local)
            .map(|(idx, node)| (node.local.clone(), idx))
            .collect();

        // Initial handleReceive
        self.handle_receive().await?;

        // Check if all synced
        let mut done = {
            let requested = self.requested_blocks.lock().unwrap();
            !requested.values().any(|req| !req.received)
        };

        let mut cnt = 0;

        // Synchronization loop
        while cnt < MAX_SYNC_ATTEMPTS && !done {
            // Get list of peers we're waiting for
            let asked_peers: Vec<PeerNode> = {
                let requested = self.requested_blocks.lock().unwrap();
                requested
                    .values()
                    .flat_map(|req| {
                        if req.peers.is_empty() {
                            // Empty peers means broadcast - check everyone
                            network_map.keys().cloned().collect()
                        } else {
                            req.peers.clone()
                        }
                    })
                    .collect()
            };

            // Drain queues of asked peers
            for peer in asked_peers {
                if let Some(&idx) = network_map.get(&peer) {
                    nodes[idx].handle_receive().await?;
                }
            }

            // Handle receive on this node
            self.handle_receive().await?;

            // Check if we're done
            done = {
                let requested = self.requested_blocks.lock().unwrap();
                !requested.values().any(|req| !req.received)
            };
            cnt += 1;
        }

        // Log results
        if !done {
            let requested = self.requested_blocks.lock().unwrap();
            let pending: Vec<String> = requested
                .iter()
                .filter(|(_, req)| !req.received)
                .map(|(hash, req)| {
                    format!(
                        "{} -> {:?}",
                        models::rust::casper::pretty_printer::PrettyPrinter::build_string_no_limit(
                            hash
                        ),
                        req
                    )
                })
                .collect();

            log::warn!(
                "Node {} still pending requests for blocks (after {} attempts): {:?}",
                self.local,
                MAX_SYNC_ATTEMPTS,
                pending
            );
        } else {
            let peer_names: Vec<String> = network_map.keys().map(|p| p.to_string()).collect();
            log::info!(
                "Node {} has exchanged all the requested blocks with [{}] after {} round(s)",
                self.local,
                peer_names.join("; "),
                cnt
            );
        }

        Ok(())
    }

    /// Synchronizes with a single node.
    pub async fn sync_with_one(&mut self, node: &mut TestNode) -> Result<(), CasperError> {
        self.sync_with(&mut [node]).await
    }

    /// Synchronizes with two nodes.
    pub async fn sync_with_two(
        &mut self,
        node1: &mut TestNode,
        node2: &mut TestNode,
    ) -> Result<(), CasperError> {
        self.sync_with(&mut [node1, node2]).await
    }

    /// Synchronizes with multiple nodes (variadic version).
    pub async fn sync_with_many(&mut self, nodes: &mut [&mut TestNode]) -> Result<(), CasperError> {
        self.sync_with(nodes).await
    }

    /// Checks if this node contains a block (equivalent to Scala contains, line 346).
    pub fn contains(&self, block_hash: &BlockHash) -> bool {
        self.casper.lock().unwrap().contains(block_hash)
    }

    /// Checks if this node knows about a block (in storage or requested) (equivalent to Scala knowsAbout, line 347-348).
    pub fn knows_about(&self, block_hash: &BlockHash) -> bool {
        // Check if in storage
        let in_storage = self.contains(block_hash);

        // Check if in requested blocks
        let in_requested = {
            let requested = self.requested_blocks.lock().unwrap();
            requested.contains_key(block_hash)
        };

        in_storage || in_requested
    }

    /// Shuts off this node by clearing its transport layer queue (equivalent to Scala shutoff, line 350).
    ///
    /// This is useful for simulating network partitions or node failures in tests.
    pub fn shutoff(&self) -> Result<(), CommError> {
        self.tle.test_network().clear(&self.local)
    }

    /// Visualizes the DAG starting from a block number (equivalent to Scala visualizeDag, line 352-369).
    ///
    /// This method:
    /// 1. Creates a StringSerializer for capturing the graph
    /// 2. Calls BlockAPI::visualize_dag with depth=Int::MAX and max_depth_limit=50
    /// 3. Uses GraphzGenerator::dag_as_cluster to generate the DOT format graph
    /// 4. Returns the graph as a String
    ///
    /// # Parameters
    /// * `start_block_number` - Starting block number for visualization
    pub async fn visualize_dag(&self, start_block_number: i64) -> Result<String, CasperError> {
        use casper::rust::api::{
            block_api::BlockAPI,
            graph_generator::{GraphConfig, GraphzGenerator},
        };
        use graphz::rust::graphz::StringSerializer;
        use std::sync::Arc;

        const API_MAX_BLOCKS_LIMIT: i32 = 50;

        // Create a StringSerializer to capture the graph output
        let serializer = Arc::new(StringSerializer::new());

        // Clone casper to use in closure
        let casper = self.casper.clone();

        // Create a oneshot channel for sending the result
        let (sender, receiver) = tokio::sync::oneshot::channel::<String>();

        // Create the visualizer closure that calls GraphzGenerator::dag_as_cluster
        let visualizer = move |topo_sort: Vec<Vec<models::rust::block_hash::BlockHash>>,
                               lfb: String| {
            let serializer = serializer.clone();
            let casper = casper.clone();

            async move {
                // Clone the block_store (cheap since it's Arc-based) to get a mutable reference
                let mut block_store = casper.lock().unwrap().block_store.clone();
                GraphzGenerator::dag_as_cluster(
                    topo_sort,
                    lfb,
                    GraphConfig {
                        show_justification_lines: true,
                    },
                    serializer.clone(),
                    &mut block_store,
                )
                .await
                .map(|_| ())?;

                // After visualization is complete, get the content and send it
                let content = serializer.get_content().await;
                let _ = sender.send(content);

                Ok(())
            }
        };

        // Call BlockAPI::visualize_dag
        let result = BlockAPI::visualize_dag(
            &self.engine_cell,
            i32::MAX,
            start_block_number as i32,
            visualizer,
            receiver,
        )
        .await;

        match result {
            Ok(dot_string) => Ok(dot_string),
            Err(e) => Err(CasperError::RuntimeError(format!(
                "Failed to visualize DAG: {}",
                e
            ))),
        }
    }

    /// Prints a URL for visualizing the DAG (equivalent to Scala printVisualizeDagUrl, line 375-383).
    ///
    /// This method:
    /// 1. Calls visualize_dag to get the DOT format graph
    /// 2. URL-encodes the graph string
    /// 3. Prints a URL to https://dreampuf.github.io/GraphvizOnline/
    ///
    /// # Parameters
    /// * `start_block_number` - Starting block number for visualization
    pub async fn print_visualize_dag_url(
        &self,
        start_block_number: i64,
    ) -> Result<(), CasperError> {
        let dot = self.visualize_dag(start_block_number).await?;

        // URL encoding: encode special characters (similar to Java's URLEncoder.encode)
        let url_encoded = dot
            .chars()
            .map(|c| match c {
                'A'..='Z' | 'a'..='z' | '0'..='9' | '-' | '_' | '.' | '~' => c.to_string(),
                ' ' => "%20".to_string(),
                _ => format!("%{:02X}", c as u8),
            })
            .collect::<String>();

        println!(
            "DAG @ {}: https://dreampuf.github.io/GraphvizOnline/#{}",
            self.name, url_encoded
        );
        Ok(())
    }

    pub async fn handle_receive(&self) -> Result<(), CasperError> {
        let tle = self.tle.clone();
        let connections_cell = self.connections_cell.clone();
        let rp_conf = self.rp_conf.clone();
        let packet_handler = self.packet_handler.clone();

        let dispatch = Arc::new(
            move |protocol: Protocol| -> std::pin::Pin<
                Box<
                    dyn std::future::Future<Output = Result<CommunicationResponse, CommError>>
                        + Send,
                >,
            > {
                let tle = tle.clone();
                let connections_cell = connections_cell.clone();
                let rp_conf = rp_conf.clone();
                let packet_handler = packet_handler.clone();

                Box::pin(async move {
                    match protocol.message {
                        Some(models::routing::protocol::Message::Packet(ref packet)) => {
                            // Extract peer from protocol header
                            let header = protocol.header.as_ref().ok_or_else(|| {
                                CommError::UnexpectedMessage("No header in protocol".to_string())
                            })?;

                            let sender_node = header.sender.as_ref().ok_or_else(|| {
                                CommError::UnexpectedMessage("No sender in header".to_string())
                            })?;

                            // Convert Node to PeerNode
                            let peer = PeerNode {
                                id: NodeIdentifier::new(hex::encode(&sender_node.id)),
                                endpoint: Endpoint::new(
                                    String::from_utf8_lossy(&sender_node.host).to_string(),
                                    sender_node.tcp_port,
                                    sender_node.udp_port,
                                ),
                            };

                            // Use CasperPacketHandler for packet processing
                            packet_handler.handle_packet(&peer, packet).await?;
                            Ok(CommunicationResponse::handled_without_message())
                        }
                        _ => {
                            handle_messages::handle(
                                &protocol,
                                tle.as_ref(),
                                &NOPPacketHandler::new(),
                                &connections_cell,
                                &rp_conf,
                            )
                            .await
                        }
                    }
                })
            },
        );

        let handle_streamed = Arc::new(
            |_blob: Blob| -> std::pin::Pin<
                Box<dyn std::future::Future<Output = Result<(), CommError>> + Send>,
            > { Box::pin(async move { Ok(()) }) },
        );

        let _ = self.tls.handle_receive(dispatch, handle_streamed).await?;

        Ok(())
    }

    /// Creates a standalone TestNode (single node network)
    pub async fn standalone(genesis: GenesisContext) -> Result<TestNode, CasperError> {
        let nodes = Self::create_network(genesis, 1, None, None, None, None).await?;

        Ok(nodes.into_iter().next().unwrap())
    }

    /// Creates a network of TestNodes
    pub async fn create_network(
        genesis: GenesisContext,
        network_size: usize,
        synchrony_constraint_threshold: Option<f64>,
        max_number_of_parents: Option<i32>,
        max_parent_depth: Option<i32>,
        with_read_only_size: Option<usize>,
    ) -> Result<Vec<TestNode>, CasperError> {
        let test_network = TestNetwork::empty();

        // Take the required number of validator keys
        let sks_to_use: Vec<PrivateKey> = genesis
            .validator_sks()
            .into_iter()
            .take(network_size + with_read_only_size.unwrap_or(0))
            .collect();

        Self::network(
            sks_to_use,
            genesis.genesis_block,
            genesis.storage_directory,
            synchrony_constraint_threshold.unwrap_or(0.0),
            max_number_of_parents.unwrap_or(Estimator::UNLIMITED_PARENTS),
            max_parent_depth,
            with_read_only_size.unwrap_or(0),
            test_network,
        )
        .await
    }

    /// Creates a network of TestNodes
    async fn network(
        sks: Vec<PrivateKey>,
        genesis: BlockMessage,
        storage_matrix_path: PathBuf,
        synchrony_constraint_threshold: f64,
        max_number_of_parents: i32,
        max_parent_depth: Option<i32>,
        with_read_only_size: usize,
        test_network: TestNetwork,
    ) -> Result<Vec<TestNode>, CasperError> {
        let n = sks.len();

        // Generate node names: "node-1", "node-2", ..., "readOnly-{i}" for read-only nodes
        let names: Vec<String> = (1..=n)
            .map(|i| {
                if i <= (n - with_read_only_size) {
                    format!("node-{}", i)
                } else {
                    format!("readOnly-{}", i)
                }
            })
            .collect();

        // Generate is_read_only flags
        let is_read_only: Vec<bool> = (1..=n).map(|i| i > (n - with_read_only_size)).collect();

        // Generate peers using port 40400
        let peers: Vec<PeerNode> = names
            .iter()
            .map(|name| Self::peer_node(name, 40400))
            .collect();

        // Create nodes
        let mut nodes = Vec::new();
        for (((name, peer), sk), is_readonly) in names
            .into_iter()
            .zip(peers.into_iter())
            .zip(sks.into_iter())
            .zip(is_read_only.into_iter())
        {
            let node = Self::create_node(
                name,
                peer,
                genesis.clone(),
                sk,
                storage_matrix_path.clone(),
                synchrony_constraint_threshold,
                max_number_of_parents,
                max_parent_depth,
                is_readonly,
                test_network.clone(),
            )
            .await;
            nodes.push(node);
        }

        // Set up connections between all nodes
        for node_a in &nodes {
            for node_b in &nodes {
                if node_a.local != node_b.local {
                    // Add connection from node_a to node_b
                    node_a
                        .connections_cell
                        .flat_modify(|connections| connections.add_conn(node_b.local.clone()))
                        .map_err(|e| {
                            CasperError::RuntimeError(format!("Connection setup failed: {}", e))
                        })?;
                }
            }
        }

        Ok(nodes)
    }

    async fn create_node(
        name: String,
        current_peer_node: PeerNode,
        genesis: BlockMessage,
        sk: PrivateKey,
        storage_dir: PathBuf,
        // TODO: logical_time: LogicalTime,
        synchrony_constraint_threshold: f64,
        max_number_of_parents: i32,
        max_parent_depth: Option<i32>,
        is_read_only: bool,
        test_network: TestNetwork,
    ) -> TestNode {
        let tle = Arc::new(TransportLayerTestImpl::new(test_network.clone()));
        let tls =
            TransportLayerServerTestImpl::new(current_peer_node.clone(), test_network.clone());

        let new_storage_dir = resources::copy_storage(storage_dir);
        let mut kvm = resources::mk_test_rnode_store_manager(new_storage_dir.clone());

        let block_store_base = KeyValueBlockStore::create_from_kvm(&mut kvm).await.unwrap();
        let block_store = block_store_base;

        let block_dag_storage = BlockDagKeyValueStorage::new(&mut kvm).await.unwrap();
        let deploy_storage = Arc::new(Mutex::new(
            KeyValueDeployStorage::new(&mut kvm).await.unwrap(),
        ));

        let casper_buffer_storage = CasperBufferKeyValueStorage::new_from_kvm(&mut kvm)
            .await
            .unwrap();

        let rspace_store = kvm.r_space_stores().await.unwrap();
        let mergeable_store = RuntimeManager::mergeable_store(&mut kvm).await.unwrap();
        let runtime_manager = RuntimeManager::create_with_store(
            rspace_store,
            mergeable_store,
            Genesis::non_negative_mergeable_tag_name(),
        );

        let rho_history_repository = runtime_manager.get_history_repo();

        let connections_cell = ConnectionsCell::new();
        let clique_oracle = CliqueOracleImpl;
        let estimator = Estimator::apply(max_number_of_parents, max_parent_depth);
        let rp_conf = create_rp_conf_ask(current_peer_node.clone(), None, None);
        let event_publisher = F1r3flyEvents::new(None);
        // Scala: implicit val requestedBlocks: RequestedBlocks[F] = Ref.unsafe[F, Map[BlockHash, RequestState]](Map.empty)
        let requested_blocks = Arc::new(Mutex::new(HashMap::<BlockHash, RequestState>::new()));
        // Scala: implicit val blockRetriever: BlockRetriever[F] = BlockRetriever.of[F]
        let block_retriever = BlockRetriever::new(
            requested_blocks.clone(),
            tle.clone(),
            connections_cell.clone(),
            rp_conf.clone(),
        );

        let _ = test_network.add_peer(&current_peer_node);

        // Proposer
        let validator_id_opt = if is_read_only {
            None
        } else {
            Some(ValidatorIdentity::new(&sk))
        };

        let proposer_opt = match validator_id_opt {
            Some(ref vi) => Some(new_proposer(
                vi.clone(),
                None,
                runtime_manager.clone(),
                block_store.clone(),
                deploy_storage.clone(),
                block_retriever.clone(),
                tle.clone(),
                connections_cell.clone(),
                rp_conf.clone(),
                event_publisher.clone(),
            )),
            None => None,
        };

        let bp_dependencies = BlockProcessorDependencies::new(
            block_store.clone(),
            casper_buffer_storage.clone(),
            block_dag_storage.clone(),
            block_retriever.clone(),
            tle.clone(),
            connections_cell.clone(),
            rp_conf.clone(),
        );

        let block_processor = BlockProcessor::new(bp_dependencies);

        // Creates an unbounded tokio channel for processing (Casper, BlockMessage) tuples
        // - Sender: Non-blocking, cloneable, used to enqueue blocks for processing
        // - Receiver: Thread-safe (Arc<Mutex>), used to dequeue blocks from processing pipeline
        let (block_processor_queue_tx, block_processor_queue_rx) =
            mpsc::unbounded_channel::<(Arc<dyn MultiParentCasper>, BlockMessage)>();
        let block_processor_queue = (
            block_processor_queue_tx,
            Arc::new(Mutex::new(block_processor_queue_rx)),
        );

        let block_processor_state = Arc::new(RwLock::new(HashSet::<BlockHash>::new()));

        let shard_id = "root".to_string();
        let finalization_rate = 1;

        let _approved_block = ApprovedBlock {
            candidate: ApprovedBlockCandidate {
                block: genesis.clone(),
                required_sigs: 0,
            },
            sigs: vec![],
        };

        let shard_conf = CasperShardConf {
            fault_tolerance_threshold: 0.0,
            shard_name: shard_id.clone(),
            parent_shard_id: "".to_string(),
            finalization_rate: finalization_rate,
            max_number_of_parents: max_number_of_parents,
            max_parent_depth: max_parent_depth.unwrap_or(i32::MAX),
            synchrony_constraint_threshold: synchrony_constraint_threshold as f32,
            height_constraint_threshold: i64::MAX,
            // Validators will try to put deploy in a block only for next `deployLifespan` blocks.
            // Required to enable protection from re-submitting duplicate deploys
            deploy_lifespan: 50,
            casper_version: 1,
            config_version: 1,
            bond_minimum: 0,
            bond_maximum: i64::MAX,
            epoch_length: 10000,
            quarantine_length: 20000,
            min_phlo_price: 1,
        };

<<<<<<< HEAD
            Arc::new(MultiParentCasperImpl {
                block_retriever: block_retriever.clone(),
                event_publisher: event_publisher.clone(),
                runtime_manager: Arc::new(tokio::sync::Mutex::new(runtime_manager.clone())),
                estimator: estimator.clone(),
                block_store: block_store.clone(),
                block_dag_storage: block_dag_storage.clone(),
                deploy_storage: deploy_storage.clone(),
                casper_buffer_storage: casper_buffer_storage.clone(),
                validator_id: validator_id_opt.clone(),
                casper_shard_conf: shard_conf,
                approved_block: genesis.clone(),
            })
=======
        let casper_impl = MultiParentCasperImpl {
            block_retriever: block_retriever.clone(),
            event_publisher: event_publisher.clone(),
            runtime_manager: Arc::new(Mutex::new(runtime_manager.clone())),
            estimator: estimator.clone(),
            block_store: block_store.clone(),
            block_dag_storage: block_dag_storage.clone(),
            deploy_storage: deploy_storage.clone(),
            casper_buffer_storage: casper_buffer_storage.clone(),
            validator_id: validator_id_opt.clone(),
            casper_shard_conf: shard_conf,
            approved_block: genesis.clone(),
>>>>>>> 68496fe6
        };

        let casper = Arc::new(Mutex::new(casper_impl));

        // Create EngineWithCasper (matches Scala line 167-177)
        // For engine, create a separate Arc without Mutex by cloning the inner impl
        // This works because MultiParentCasperImpl fields are already Arc-wrapped where needed
        let casper_for_engine = {
            let casper_guard = casper.lock().unwrap();
            Arc::new(MultiParentCasperImpl {
                block_retriever: casper_guard.block_retriever.clone(),
                event_publisher: casper_guard.event_publisher.clone(),
                runtime_manager: casper_guard.runtime_manager.clone(),
                estimator: casper_guard.estimator.clone(),
                block_store: casper_guard.block_store.clone(),
                block_dag_storage: casper_guard.block_dag_storage.clone(),
                deploy_storage: casper_guard.deploy_storage.clone(),
                casper_buffer_storage: casper_guard.casper_buffer_storage.clone(),
                validator_id: casper_guard.validator_id.clone(),
                casper_shard_conf: casper_guard.casper_shard_conf.clone(),
                approved_block: casper_guard.approved_block.clone(),
            })
        };
        let engine_with_casper = EngineWithCasper::new(casper_for_engine);

        // Create EngineCell (matches Scala line 177)
        let engine_cell = EngineCell::init();
        engine_cell.set(Arc::new(engine_with_casper)).await;

        // Create CasperPacketHandler (matches Scala line 178)
        let packet_handler = CasperPacketHandler::new(engine_cell.clone());

        TestNode {
            name,
            local: current_peer_node,
            tle,
            tls,
            genesis,
            validator_id_opt,
            synchrony_constraint_threshold,
            data_dir: new_storage_dir,
            max_number_of_parents,
            max_parent_depth,
            shard_id,
            finalization_rate,
            is_read_only: is_read_only,
            proposer_opt,
            block_processor_queue,
            block_processor_state,
            block_processor,
            block_store,
            block_dag_storage,
            deploy_storage,
            block_retriever,
            casper_buffer_storage,
            runtime_manager,
            rho_history_repository,
            requested_blocks,
            estimator,
            safety_oracle: Box::new(clique_oracle),
            connections_cell,
            rp_conf,
            event_publisher,
            casper,
            engine_cell,
            packet_handler,
        }
    }

    /// Creates a PeerNode with the given name and port
    fn peer_node(name: &str, port: u32) -> PeerNode {
        // Convert name bytes to hex string for NodeIdentifier
        let name_hex = hex::encode(name.as_bytes());
        let node_id = NodeIdentifier::new(name_hex);
        let endpoint = Self::endpoint(port);

        PeerNode {
            id: node_id,
            endpoint,
        }
    }

    /// Creates an endpoint with the given port for both TCP and UDP
    fn endpoint(port: u32) -> Endpoint {
        Endpoint::new("host".to_string(), port, port)
    }

    /// Propagates messages across all nodes until all queues are empty (equivalent to Scala propagate, line 640-649).
    ///
    /// This static method:
    /// 1. Repeatedly calls handleReceive on all nodes
    /// 2. Checks if all message queues are empty after each round
    /// 3. Continues until all queues are empty (heat death) or max iterations
    ///
    /// This is useful for simulating complete message propagation in tests.
    ///
    /// # Parameters
    /// * `nodes` - All nodes in the network to propagate messages between
    pub async fn propagate(nodes: &mut [&mut TestNode]) -> Result<(), CasperError> {
        if nodes.is_empty() {
            return Ok(());
        }

        const MAX_PROPAGATION_ROUNDS: usize = 100;
        let mut rounds = 0;

        // Keep propagating until queues are empty or max rounds
        loop {
            if rounds >= MAX_PROPAGATION_ROUNDS {
                log::warn!(
                    "Propagation stopped after {} rounds - queues may not be empty",
                    MAX_PROPAGATION_ROUNDS
                );
                break;
            }

            // Call handleReceive on all nodes
            let mut any_messages = false;
            for node in nodes.iter() {
                // Check if this node's queue has messages
                let queue_size = node
                    .tle
                    .test_network()
                    .peer_queue(&node.local)
                    .unwrap_or_else(|_| std::collections::VecDeque::new())
                    .len();

                if queue_size > 0 {
                    any_messages = true;
                    node.handle_receive().await?;
                }
            }

            // If no messages were processed, we've reached heat death
            if !any_messages {
                break;
            }

            rounds += 1;
        }

        log::debug!("Propagation completed after {} rounds", rounds);
        Ok(())
    }

    /// Propagates messages between two nodes (equivalent to Scala propagate overload, line 651-652).
    ///
    /// Convenience method for two-node propagation.
    pub async fn propagate_two(
        node1: &mut TestNode,
        node2: &mut TestNode,
    ) -> Result<(), CasperError> {
        Self::propagate(&mut [node1, node2]).await
    }
}<|MERGE_RESOLUTION|>--- conflicted
+++ resolved
@@ -1028,25 +1028,10 @@
             min_phlo_price: 1,
         };
 
-<<<<<<< HEAD
-            Arc::new(MultiParentCasperImpl {
-                block_retriever: block_retriever.clone(),
-                event_publisher: event_publisher.clone(),
-                runtime_manager: Arc::new(tokio::sync::Mutex::new(runtime_manager.clone())),
-                estimator: estimator.clone(),
-                block_store: block_store.clone(),
-                block_dag_storage: block_dag_storage.clone(),
-                deploy_storage: deploy_storage.clone(),
-                casper_buffer_storage: casper_buffer_storage.clone(),
-                validator_id: validator_id_opt.clone(),
-                casper_shard_conf: shard_conf,
-                approved_block: genesis.clone(),
-            })
-=======
         let casper_impl = MultiParentCasperImpl {
             block_retriever: block_retriever.clone(),
             event_publisher: event_publisher.clone(),
-            runtime_manager: Arc::new(Mutex::new(runtime_manager.clone())),
+            runtime_manager: Arc::new(tokio::sync::Mutex::new(runtime_manager.clone())),
             estimator: estimator.clone(),
             block_store: block_store.clone(),
             block_dag_storage: block_dag_storage.clone(),
@@ -1055,7 +1040,6 @@
             validator_id: validator_id_opt.clone(),
             casper_shard_conf: shard_conf,
             approved_block: genesis.clone(),
->>>>>>> 68496fe6
         };
 
         let casper = Arc::new(Mutex::new(casper_impl));
