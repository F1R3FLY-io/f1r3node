use std::sync::Once;

mod add_block;
mod api;
mod batch1;
mod blocks;
mod engine;
mod helper;
mod merging;
mod batch2;
mod sync;
mod util;

static INIT: Once = Once::new();

pub fn init_logger() {
    INIT.call_once(|| {
        // Initialize env_logger for the log crate
        env_logger::builder()
            .is_test(true) // ensures logs show up in test output
            .filter_level(log::LevelFilter::Info)
            .try_init()
            .ok();
<<<<<<< HEAD
=======
        
        // Initialize tracing subscriber with Info level to minimize logs in tests
        tracing_subscriber::fmt()
            .with_max_level(tracing::Level::INFO)
            .with_test_writer() // Capture output properly in tests
            .with_target(true) // Show module targets
            .with_file(true) // Show file names
            .with_line_number(true) // Show line numbers
            .try_init()
            .ok();
>>>>>>> 6d676f52
    });
}<|MERGE_RESOLUTION|>--- conflicted
+++ resolved
@@ -21,8 +21,6 @@
             .filter_level(log::LevelFilter::Info)
             .try_init()
             .ok();
-<<<<<<< HEAD
-=======
         
         // Initialize tracing subscriber with Info level to minimize logs in tests
         tracing_subscriber::fmt()
@@ -33,6 +31,5 @@
             .with_line_number(true) // Show line numbers
             .try_init()
             .ok();
->>>>>>> 6d676f52
     });
 }