--- conflicted
+++ resolved
@@ -40,7 +40,6 @@
 }
 
 impl<T: TransportLayer + Send + Sync + Clone + 'static> GenesisCeremonyMaster<T> {
-<<<<<<< HEAD
     pub fn new(approve_protocol: Arc<ApproveBlockProtocolImpl<T>>) -> Self {
         // In Scala these come via implicit parameters
         let transport_layer = approve_protocol.transport().clone();
@@ -56,12 +55,6 @@
             transport_layer,
             rp_conf_ask,
         }
-=======
-    pub fn new(
-        _approve_protocol: crate::rust::engine::approve_block_protocol::ApproveBlockProtocolImpl<T>,
-    ) -> Self {
-        unimplemented!("GenesisCeremonyMaster::new - TODO: implement")
->>>>>>> 8ccb443f
     }
 
     #[allow(clippy::too_many_arguments)]
