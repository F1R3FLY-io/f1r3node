// See casper/src/main/scala/coop/rchain/casper/api/BlockAPI.scala

use futures::future;
use prost::bytes::Bytes;
use prost::Message;
use std::collections::HashMap;
use std::future::Future;
use std::sync::Arc;

use crypto::rust::{public_key::PublicKey, signatures::signed::Signed};
use models::casper::{
    BlockInfo, ContinuationsWithBlockInfo, DataWithBlockInfo, LightBlockInfo, RejectedDeployInfo,
    WaitingContinuationInfo,
};
use models::rhoapi::Par;
use models::rust::casper::pretty_printer::PrettyPrinter;
use models::rust::casper::protocol::casper_message::{BlockMessage, DeployData};
use models::rust::rholang::sorter::{par_sort_matcher::ParSortMatcher, sortable::Sortable};
use models::rust::{block_hash::BlockHash, block_metadata::BlockMetadata};
use rspace_plus_plus::rspace::{
    hashing::stable_hash_provider,
    trace::event::{Event as RspaceEvent, IOEvent},
};

use crate::rust::casper::MultiParentCasper;

use crate::rust::{
    blocks::proposer::{propose_result::ProposeResult, proposer::ProposerResult},
    engine::engine_cell::EngineCell,
    errors::CasperError,
    genesis::contracts::standard_deploys,
    reporting_proto_transformer::ReportingProtoTransformer,
    state::instances::proposer_state::ProposerState,
    util::rholang::runtime_manager::RuntimeManager,
    util::{event_converter, proto_util, rholang::tools::Tools},
};

use crate::rust::ProposeFunction;

use crate::rust::safety_oracle::{CliqueOracleImpl, SafetyOracle};
use block_storage::rust::dag::block_dag_key_value_storage::DeployId;
use rspace_plus_plus::rspace::history::Either;
use shared::rust::ByteString;

pub struct BlockAPI;

pub type ApiErr<T> = eyre::Result<T>;

// Look at shared/src/main/scala/coop/rchain/shared/Base16.scala
// Scala Base16.decode pads odd-length hex strings with leading zero
fn pad_hex_string(hash: &str) -> String {
    if hash.len() % 2 == 0 {
        hash.to_string()
    } else {
        format!("0{}", hash)
    }
}

// Automatic error conversions for common error types used in this API
// We can only implement From for our own types, so we implement for CasperError -> String
impl From<CasperError> for String {
    fn from(err: CasperError) -> String {
        err.to_string()
    }
}

#[allow(dead_code)]
const BLOCK_API_METRICS_SOURCE: &str = "block-api";
#[allow(dead_code)]
const DEPLOY_SOURCE: &str = "block-api.deploy";
#[allow(dead_code)]
const GET_BLOCK_SOURCE: &str = "block-api.get-block";

lazy_static::lazy_static! {
    static ref REPORT_TRANSFORMER: ReportingProtoTransformer = ReportingProtoTransformer::new();
}

// TODO: Scala we should refactor BlockApi with applicative errors for better classification of errors and to overcome nesting when validating data.
#[derive(Debug)]
pub struct BlockRetrievalError {
    pub message: String,
}

impl std::fmt::Display for BlockRetrievalError {
    fn fmt(&self, f: &mut std::fmt::Formatter<'_>) -> std::fmt::Result {
        write!(f, "BlockRetrievalError: {}", self.message)
    }
}

impl std::error::Error for BlockRetrievalError {}

#[derive(Debug)]
pub enum LatestBlockMessageError {
    ValidatorReadOnlyError,
    NoBlockMessageError,
}

impl std::fmt::Display for LatestBlockMessageError {
    fn fmt(&self, f: &mut std::fmt::Formatter<'_>) -> std::fmt::Result {
        match self {
            LatestBlockMessageError::ValidatorReadOnlyError => write!(f, "ValidatorReadOnlyError"),
            LatestBlockMessageError::NoBlockMessageError => write!(f, "NoBlockMessageError"),
        }
    }
}

impl std::error::Error for LatestBlockMessageError {}

impl BlockAPI {
    pub async fn deploy(
        engine_cell: &EngineCell,
        d: Signed<DeployData>,
        trigger_propose: &Option<Arc<ProposeFunction>>,
        min_phlo_price: i64,
        is_node_read_only: bool,
        shard_id: &str,
    ) -> ApiErr<String> {
        async fn casper_deploy(
            casper: Arc<dyn MultiParentCasper + Send + Sync>,
            deploy_data: Signed<DeployData>,
            trigger_propose: &Option<Arc<ProposeFunction>>,
        ) -> ApiErr<String> {
            let deploy_result = casper.deploy(deploy_data)?;
            let r: ApiErr<String> = match deploy_result {
                Either::Left(err) => Err(err.into()),
                Either::Right(deploy_id) => Ok(format!(
                    "Success!\nDeployId is: {}",
                    PrettyPrinter::build_string_no_limit(deploy_id.as_ref())
                )),
            };

            // call a propose if proposer defined
            if let Some(tp) = trigger_propose {
                let _proposer_result = tp(casper, true).await?;
            }

            // yield r
            r
        }

        // Validation chain - mimics Scala's whenA pattern
        let validation_result: Result<(), String> = Ok(())
            .and_then(|_| {
                if is_node_read_only {
                    Err(
                        "Deploy was rejected because node is running in read-only mode."
                            .to_string(),
                    )
                } else {
                    Ok(())
                }
            })
            .and_then(|_| {
                if d.data.shard_id != shard_id {
                    Err(format!(
                        "Deploy shardId '{}' is not as expected network shard '{}'.",
                        d.data.shard_id, shard_id
                    ))
                } else {
                    Ok(())
                }
            })
            .and_then(|_| {
                let is_forbidden_key = standard_deploys::system_public_keys()
                    .iter()
                    .any(|pk| **pk == d.pk);
                if is_forbidden_key {
                    Err(
                        "Deploy refused because it's signed with forbidden private key."
                            .to_string(),
                    )
                } else {
                    Ok(())
                }
            })
            .and_then(|_| {
                if d.data.phlo_price < min_phlo_price {
                    Err(format!(
                        "Phlo price {} is less than minimum price {}.",
                        d.data.phlo_price, min_phlo_price
                    ))
                } else {
                    Ok(())
                }
            });

        // Return early if validation fails
        validation_result.map_err(|e| eyre::eyre!(e))?;

        let log_error_message =
            "Error: Could not deploy, casper instance was not available yet.".to_string();

        let eng = engine_cell.get().await;

        // Helper function for logging - mimic Scala logWarn
        let log_warn = |msg: &str| -> ApiErr<String> {
            log::warn!("{}", msg);
            Err(eyre::eyre!("{}", msg))
        };

        if let Some(casper) = eng.with_casper() {
            casper_deploy(casper, d, trigger_propose).await
        } else {
            log_warn(&log_error_message)
        }
    }

    pub async fn create_block(
        engine_cell: &EngineCell,
        trigger_propose_f: &Arc<ProposeFunction>,
        is_async: bool,
    ) -> ApiErr<String> {
        let log_debug = |err: &str| -> ApiErr<String> {
            log::debug!("{}", err);
            Err(eyre::eyre!("{}", err))
        };
        let log_success = |msg: &str| -> ApiErr<String> {
            log::info!("{}", msg);
            Ok(msg.to_string())
        };
        let log_warn = |msg: &str| -> ApiErr<String> {
            log::warn!("{}", msg);
            Err(eyre::eyre!("{}", msg))
        };

        let eng = engine_cell.get().await;

        if let Some(casper) = eng.with_casper() {
            // Trigger propose
            let proposer_result = trigger_propose_f(casper, is_async).await?;

            let r: ApiErr<String> = match proposer_result {
                ProposerResult::Empty => log_debug("Failure: another propose is in progress"),
                ProposerResult::Failure(status, seq_number) => {
                    log_debug(&format!("Failure: {} (seqNum {})", status, seq_number))
                }
                ProposerResult::Started(seq_number) => {
                    log_success(&format!("Propose started (seqNum {})", seq_number))
                }
                ProposerResult::Success(_, block) => {
                    // TODO: Scala [WARNING] Format of this message is hardcoded in pyrchain when checking response result
                    //  Fix to use structured result with transport errors/codes.
                    // https://github.com/rchain/pyrchain/blob/a2959c75bf/rchain/client.py#L42
                    let block_hash_hex = PrettyPrinter::build_string_no_limit(&block.block_hash);
                    log_success(&format!(
                        "Success! Block {} created and added.",
                        block_hash_hex
                    ))
                }
            };

            // yield r
            r
        } else {
            log_warn("Failure: casper instance is not available.")
        }
    }

    pub async fn get_propose_result(proposer_state: &mut ProposerState) -> ApiErr<String> {
        let r = match proposer_state.curr_propose_result.take() {
            // return latest propose result
            None => {
                let default_result = (ProposeResult::not_enough_blocks(), None);
                let result = proposer_state
                    .latest_propose_result
                    .as_ref()
                    .unwrap_or(&default_result);
                let msg = match &result.1 {
                    Some(block) => {
                        let block_hash_hex =
                            PrettyPrinter::build_string_no_limit(&block.block_hash);
                        Ok(format!(
                            "Success! Block {} created and added.",
                            block_hash_hex
                        ))
                    }
                    None => Err(eyre::eyre!("{}", result.0.propose_status)),
                };
                msg
            }
            // wait for current propose to finish and return result
            Some(result_def) => {
                // this will hang API call until propose is complete, and then return result
                // TODO Scala: cancel this get when connection drops
                let result = result_def.await?;
                let msg = match &result.1 {
                    Some(block) => {
                        let block_hash_hex =
                            PrettyPrinter::build_string_no_limit(&block.block_hash);
                        Ok(format!(
                            "Success! Block {} created and added.",
                            block_hash_hex
                        ))
                    }
                    None => Err(eyre::eyre!("{}", result.0.propose_status)),
                };
                msg
            }
        };
        r
    }

    pub async fn get_listening_name_data_response(
        engine_cell: &EngineCell,
        depth: i32,
        listening_name: Par,
        max_blocks_limit: i32,
    ) -> ApiErr<(Vec<DataWithBlockInfo>, i32)> {
        let error_message =
            "Could not get listening name data, casper instance was not available yet.";

        async fn casper_response(
            casper: &dyn MultiParentCasper,
            depth: i32,
            listening_name: Par,
        ) -> ApiErr<(Vec<DataWithBlockInfo>, i32)> {
            let main_chain = BlockAPI::get_main_chain_from_tip(casper, depth).await?;
            let runtime_manager = casper.runtime_manager();
            let sorted_listening_name = ParSortMatcher::sort_match(&listening_name).term;

            let maybe_blocks_with_active_name: Vec<Option<DataWithBlockInfo>> =
                future::try_join_all(main_chain.iter().map(|block| {
                    BlockAPI::get_data_with_block_info(
                        casper,
                        runtime_manager.clone(),
                        &sorted_listening_name,
                        block,
                    )
                }))
                .await?;

            let blocks_with_active_name: Vec<DataWithBlockInfo> = maybe_blocks_with_active_name
                .into_iter()
                .flatten()
                .collect();

            Ok((
                blocks_with_active_name.clone(),
                blocks_with_active_name.len() as i32,
            ))
        }

        if depth > max_blocks_limit {
            Err(eyre::eyre!(
                "Your request on getListeningName depth {} exceed the max limit {}",
                depth,
                max_blocks_limit
            ))
        } else {
            let eng = engine_cell.get().await;
            if let Some(casper) = eng.with_casper() {
                casper_response(casper.as_ref(), depth, listening_name).await
            } else {
                log::warn!("{}", error_message);
                Err(eyre::eyre!("Error: {}", error_message))
            }
        }
    }

    pub async fn get_listening_name_continuation_response(
        engine_cell: &EngineCell,
        depth: i32,
        listening_names: &[Par],
        max_blocks_limit: i32,
    ) -> ApiErr<(Vec<ContinuationsWithBlockInfo>, i32)> {
        let error_message =
            "Could not get listening names continuation, casper instance was not available yet.";

        async fn casper_response(
            casper: &dyn MultiParentCasper,
            depth: i32,
            listening_names: &[Par],
        ) -> ApiErr<(Vec<ContinuationsWithBlockInfo>, i32)> {
            let main_chain = BlockAPI::get_main_chain_from_tip(casper, depth).await?;
            let runtime_manager = casper.runtime_manager();

            let sorted_listening_names: Vec<Par> = listening_names
                .iter()
                .map(|name| ParSortMatcher::sort_match(name).term)
                .collect();

            let maybe_blocks_with_active_name: Vec<Option<ContinuationsWithBlockInfo>> =
                future::try_join_all(main_chain.iter().map(|block| {
                    BlockAPI::get_continuations_with_block_info(
                        casper,
                        runtime_manager.clone(),
                        &sorted_listening_names,
                        block,
                    )
                }))
                .await?;

            let blocks_with_active_name: Vec<ContinuationsWithBlockInfo> =
                maybe_blocks_with_active_name
                    .into_iter()
                    .flatten()
                    .collect();

            Ok((
                blocks_with_active_name.clone(),
                blocks_with_active_name.len() as i32,
            ))
        }

        if depth > max_blocks_limit {
            Err(eyre::eyre!(
                "Your request on getListeningNameContinuation depth {} exceed the max limit {}",
                depth,
                max_blocks_limit
            ))
        } else {
            let eng = engine_cell.get().await;
            if let Some(casper) = eng.with_casper() {
                casper_response(casper.as_ref(), depth, listening_names).await
            } else {
                log::warn!("{}", error_message);
                Err(eyre::eyre!("Error: {}", error_message))
            }
        }
    }

    async fn get_main_chain_from_tip<M: MultiParentCasper + ?Sized>(
        casper: &M,
        depth: i32,
    ) -> ApiErr<Vec<BlockMessage>> {
        let mut dag = casper.block_dag().await?;
        let tip_hashes = casper.estimator(&mut dag).await?;
        let tip_hash = tip_hashes
            .first()
            .cloned()
            .ok_or_else(|| eyre::eyre!("No tip"))?;
        let tip = casper.block_store().get_unsafe(&tip_hash);
        let main_chain =
            proto_util::get_main_chain_until_depth(casper.block_store(), tip, Vec::new(), depth)?;
        Ok(main_chain)
    }

    async fn get_data_with_block_info(
        casper: &dyn MultiParentCasper,
        runtime_manager: Arc<tokio::sync::Mutex<RuntimeManager>>,
        sorted_listening_name: &Par,
        block: &BlockMessage,
    ) -> ApiErr<Option<DataWithBlockInfo>> {
        // TODO: Scala For Produce it doesn't make sense to have multiple names
        if BlockAPI::is_listening_name_reduced(block, &[sorted_listening_name.clone()]) {
            let state_hash = proto_util::post_state_hash(block);
            let data = runtime_manager
                .lock()
                .await
                .get_data(state_hash, sorted_listening_name)
                .await?;
            let block_info = BlockAPI::get_light_block_info(casper, block).await?;
            Ok(Some(DataWithBlockInfo {
                post_block_data: data,
                block: Some(block_info).into(),
            }))
        } else {
            Ok(None)
        }
    }

    async fn get_continuations_with_block_info(
        casper: &dyn MultiParentCasper,
        runtime_manager: Arc<tokio::sync::Mutex<RuntimeManager>>,
        sorted_listening_names: &[Par],
        block: &BlockMessage,
    ) -> ApiErr<Option<ContinuationsWithBlockInfo>> {
        if Self::is_listening_name_reduced(block, sorted_listening_names) {
            let state_hash = proto_util::post_state_hash(block);

            let continuations = runtime_manager
                .lock()
                .await
                .get_continuation(state_hash, sorted_listening_names.to_vec())
                .await?;

            let continuation_infos: Vec<_> = continuations
                .into_iter()
                .map(
                    |(post_block_patterns, post_block_continuation)| WaitingContinuationInfo {
                        post_block_patterns,
                        post_block_continuation: Some(post_block_continuation),
                    },
                )
                .collect();

            let block_info = BlockAPI::get_light_block_info(casper, block).await?;
            Ok(Some(ContinuationsWithBlockInfo {
                post_block_continuations: continuation_infos,
                block: Some(block_info).into(),
            }))
        } else {
            Ok(None)
        }
    }

    fn is_listening_name_reduced(block: &BlockMessage, sorted_listening_name: &[Par]) -> bool {
        let serialized_log: Vec<_> = block
            .body
            .deploys
            .iter()
            .flat_map(|pd| pd.deploy_log.iter())
            .collect();

        let log: Vec<RspaceEvent> = serialized_log
            .iter()
            .map(|event| event_converter::to_rspace_event(event))
            .collect();

        log.iter().any(|event| match event {
            RspaceEvent::IoEvent(IOEvent::Produce(produce)) => {
                // Produce can only have one channel, so skip if searching for multiple
                // Scala has the same assertion but it works there because exists() finds
                // matching Consume event before iterating to Produce events
                if sorted_listening_name.len() != 1 {
                    return false;
                }
                // channelHash == JNAInterfaceLoader.hashChannel(sortedListeningName.head)
                produce.channel_hash == stable_hash_provider::hash(&sorted_listening_name[0])
            }
            RspaceEvent::IoEvent(IOEvent::Consume(consume)) => {
                let mut expected_hashes: Vec<_> = sorted_listening_name
                    .iter()
                    .map(|name| stable_hash_provider::hash(name))
                    .collect();
                expected_hashes.sort();

                let mut actual_hashes = consume.channel_hashes.clone();
                actual_hashes.sort();

                actual_hashes == expected_hashes
            }

            RspaceEvent::Comm(comm) => {
                let mut expected_hashes: Vec<_> = sorted_listening_name
                    .iter()
                    .map(|name| stable_hash_provider::hash(name))
                    .collect();
                expected_hashes.sort();

                let mut consume_hashes = comm.consume.channel_hashes.clone();
                consume_hashes.sort();

                let consume_matches = consume_hashes == expected_hashes;

                let produce_matches = comm.produces.iter().any(|produce| {
                    produce.channel_hash
                        == stable_hash_provider::hash_from_vec(&sorted_listening_name.to_vec())
                });

                consume_matches || produce_matches
            }
        })
    }

    async fn toposort_dag<A: 'static + Send>(
        engine_cell: &EngineCell,
        depth: i32,
        max_depth_limit: i32,
        do_it: fn((&dyn MultiParentCasper, Vec<Vec<BlockHash>>)) -> ApiErr<A>,
    ) -> ApiErr<A> {
        let error_message =
            "Could not visualize graph, casper instance was not available yet.".to_string();

        async fn casper_response<A: 'static + Send>(
            casper: &dyn MultiParentCasper,
            depth: i32,
            do_it: fn((&dyn MultiParentCasper, Vec<Vec<BlockHash>>)) -> ApiErr<A>,
        ) -> ApiErr<A> {
            let dag = casper.block_dag().await?;

            let latest_block_number = dag.latest_block_number();

            let topo_sort = dag.topo_sort(latest_block_number - depth as i64, None)?;

            let result = do_it((casper, topo_sort));

            result
        }

        if depth > max_depth_limit {
            return Err(eyre::eyre!(
                "Your request depth {} exceed the max limit {}",
                depth,
                max_depth_limit
            ));
        }

        let eng = engine_cell.get().await;
        if let Some(casper) = eng.with_casper() {
            casper_response(casper.as_ref(), depth, do_it).await
        } else {
            log::warn!("{}", error_message);
            Err(eyre::eyre!("Error: {}", error_message))
        }
    }

    pub async fn get_blocks_by_heights(
        engine_cell: &EngineCell,
        start_block_number: i64,
        end_block_number: i64,
        max_blocks_limit: i32,
    ) -> ApiErr<Vec<LightBlockInfo>> {
        let error_message = format!(
            "Could not retrieve blocks from {} to {}",
            start_block_number, end_block_number
        );

        async fn casper_response(
            casper: &dyn MultiParentCasper,
            start_block_number: i64,
            end_block_number: i64,
        ) -> ApiErr<Vec<LightBlockInfo>> {
            let dag = casper.block_dag().await?;

            let topo_sort_dag = dag.topo_sort(start_block_number, Some(end_block_number))?;

            let result: ApiErr<Vec<LightBlockInfo>> = {
                let mut block_infos_at_height_acc = Vec::new();
                for block_hashes_at_height in topo_sort_dag {
                    let blocks_at_height: Vec<_> = block_hashes_at_height
                        .iter()
                        .map(|block_hash| casper.block_store().get_unsafe(block_hash))
                        .collect();

                    for block in blocks_at_height {
                        let block_info = BlockAPI::get_light_block_info(casper, &block).await?;
                        block_infos_at_height_acc.push(block_info);
                    }
                }
                Ok(block_infos_at_height_acc)
            };

            result
        }

        if end_block_number - start_block_number > max_blocks_limit as i64 {
            return Err(eyre::eyre!(
                "Your request startBlockNumber {} and endBlockNumber {} exceed the max limit {}",
                start_block_number,
                end_block_number,
                max_blocks_limit
            ));
        }

        let eng = engine_cell.get().await;
        if let Some(casper) = eng.with_casper() {
            casper_response(casper.as_ref(), start_block_number, end_block_number).await
        } else {
            log::warn!("{}", error_message);
            Err(eyre::eyre!("Error: {}", error_message))
        }
    }

    pub async fn visualize_dag<R: 'static, V, VFut>(
        engine_cell: &EngineCell,
        depth: i32,
        start_block_number: i32,
        visualizer: V,
        serialize: tokio::sync::oneshot::Receiver<R>,
    ) -> ApiErr<R>
    where
        V: FnOnce(Vec<Vec<Bytes>>, String) -> VFut,
        VFut: Future<Output = eyre::Result<()>>,
    {
        let error_message = "visual dag failed".to_string();

        async fn casper_response<R: 'static, V, VFut>(
            casper: &dyn MultiParentCasper,
            depth: i32,
            start_block_number: i32,
            visualizer: V,
            serialize: tokio::sync::oneshot::Receiver<R>,
        ) -> ApiErr<R>
        where
            V: FnOnce(Vec<Vec<Bytes>>, String) -> VFut,
            VFut: Future<Output = eyre::Result<()>>,
        {
            let dag = casper.block_dag().await?;

            let start_block_num = if start_block_number == 0 {
                dag.latest_block_number()
            } else {
                start_block_number as i64
            };

            let topo_sort_dag =
                dag.topo_sort(start_block_num - depth as i64, Some(start_block_num))?;

            let lfb_hash = dag.last_finalized_block();

            let _visualizer_result =
                visualizer(topo_sort_dag, PrettyPrinter::build_string_bytes(&lfb_hash)).await?;

            // result <- serialize
            let result = serialize.await?;

            Ok(result)
        }

        let eng = engine_cell.get().await;
        if let Some(casper) = eng.with_casper() {
            casper_response(casper.as_ref(), depth, start_block_number, visualizer, serialize).await
        } else {
            log::warn!("{}", error_message);
            Err(eyre::eyre!("Error: {}", error_message))
        }
    }

    pub async fn machine_verifiable_dag(
        engine_cell: &EngineCell,
        depth: i32,
        max_depth_limit: i32,
    ) -> ApiErr<String> {
        let do_it = |(_casper, topo_sort): (&dyn MultiParentCasper, Vec<Vec<BlockHash>>)| -> ApiErr<String> {
            // case (_, topoSort) => ...
            let fetch_parents = |block_hash: &BlockHash| -> Vec<BlockHash> {
                let block = _casper.block_store().get_unsafe(block_hash);
                block.header.parents_hash_list.clone()
            };

            //string will be converted to an ApiErr<String>
            let result = topo_sort
                .into_iter()
                .flat_map(|block_hashes| {
                    block_hashes.into_iter().flat_map(|block_hash| {
                        let block_hash_str = PrettyPrinter::build_string_bytes(&block_hash);
                        fetch_parents(&block_hash).into_iter().map(move |parent_hash| {
                            format!("{} {}", block_hash_str, PrettyPrinter::build_string_bytes(&parent_hash))
                        })
                    })
                })
                .collect::<Vec<String>>()
                .join("\n");
            Ok(result)
        };

        BlockAPI::toposort_dag(engine_cell, depth, max_depth_limit, do_it).await
    }

    pub async fn get_blocks(
        engine_cell: &EngineCell,
        depth: i32,
        max_depth_limit: i32,
    ) -> ApiErr<Vec<LightBlockInfo>> {
        let do_it = |(casper, topo_sort): (&dyn MultiParentCasper, Vec<Vec<BlockHash>>)| -> ApiErr<Vec<LightBlockInfo>> {
            let mut block_infos_acc = Vec::new();

            for block_hashes_at_height in topo_sort {
                let blocks_at_height: Vec<_> = block_hashes_at_height
                    .iter()
                    .map(|block_hash| casper.block_store().get_unsafe(block_hash))
                    .collect();

                for block in blocks_at_height {
                    let block_info = BlockAPI::construct_light_block_info(&block, 0.0);
                    block_infos_acc.push(block_info);
                }
            }

            block_infos_acc.reverse();
            Ok(block_infos_acc)
        };

        BlockAPI::toposort_dag(engine_cell, depth, max_depth_limit, do_it).await
    }

    pub async fn show_main_chain(
        engine_cell: &EngineCell,
        depth: i32,
        max_depth_limit: i32,
    ) -> Vec<LightBlockInfo> {
        let error_message =
            "Could not show main chain, casper instance was not available yet.".to_string();

        async fn casper_response(
            casper: &dyn MultiParentCasper,
            depth: i32,
        ) -> ApiErr<Vec<LightBlockInfo>> {
            let dag = casper.block_dag().await?;

            let mut dag_mut = dag;
            let tip_hashes = casper.estimator(&mut dag_mut).await?;

            let tip_hash = tip_hashes
                .first()
                .cloned()
                .ok_or_else(|| eyre::eyre!("No tip hashes found"))?;

            let tip = casper.block_store().get_unsafe(&tip_hash);

            let main_chain = proto_util::get_main_chain_until_depth(
                casper.block_store(),
                tip,
                Vec::new(),
                depth,
            )?;

            let mut block_infos = Vec::new();
            for block in main_chain {
                let block_info = BlockAPI::construct_light_block_info(&block, 0.0);
                block_infos.push(block_info);
            }

            Ok(block_infos)
        }

        if depth > max_depth_limit {
            return Vec::new();
        }

        let eng = engine_cell.get().await;

        if let Some(casper) = eng.with_casper() {
            casper_response(casper.as_ref(), depth)
                .await
                .unwrap_or_else(|_| Vec::new())
        } else {
            log::warn!("{}", error_message);
            Vec::new()
        }
    }

    pub async fn find_deploy(
        engine_cell: &EngineCell,
        deploy_id: &DeployId,
    ) -> ApiErr<LightBlockInfo> {
        let error_message =
            "Could not find block with deploy, casper instance was not available yet.".to_string();

        let eng = engine_cell.get().await;

        if let Some(casper) = eng.with_casper() {
            let dag = casper.block_dag().await?;
            let maybe_block_hash = dag.lookup_by_deploy_id(deploy_id)?;

            match maybe_block_hash {
                Some(block_hash) => {
                    let block = casper.block_store().get_unsafe(&block_hash);
                    let light_block_info = BlockAPI::get_light_block_info(casper, &block).await?;
                    Ok(light_block_info)
                }
                None => Err(eyre::eyre!(
                    "Couldn't find block containing deploy with id: {}",
                    PrettyPrinter::build_string_no_limit(deploy_id)
                )),
            }
        } else {
<<<<<<< HEAD
            Err(eyre::eyre!("Error: {}", error_message))
=======
            Err(eyre::eyre!("{}", error_message))
>>>>>>> 64feb785
        }
    }

    pub async fn get_block(engine_cell: &EngineCell, hash: &str) -> ApiErr<BlockInfo> {
        let error_message =
            "Could not get block, casper instance was not available yet.".to_string();

        async fn casper_response(casper: &dyn MultiParentCasper, hash: &str) -> ApiErr<BlockInfo> {
            if hash.len() < 6 {
                return Err(eyre::eyre!(
                    "Input hash value must be at least 6 characters: {}",
                    hash
                ));
            }

            let padded_hash = pad_hex_string(hash);

            let hash_byte_string = hex::decode(&padded_hash)
                .map_err(|_| eyre::eyre!("Input hash value is not valid hex string: {}", hash))?;

            let get_block = async {
                let block_hash = prost::bytes::Bytes::from(hash_byte_string);
                casper
                    .block_store()
                    .get(&block_hash)
                    .map_err(|e| eyre::eyre!(e.to_string()))
            };

            let find_block = async {
                let dag = casper
                    .block_dag()
                    .await
                    .map_err(|e| eyre::eyre!(e.to_string()))?;
                match dag.find(hash) {
                    Some(block_hash) => casper
                        .block_store()
                        .get(&block_hash)
                        .map_err(|e| eyre::eyre!(e.to_string())),
                    None => Ok(None),
                }
            };

            let block_f = if hash.len() == 64 {
                get_block.await
            } else {
                find_block.await
            };

            let block = block_f?
                .ok_or_else(|| eyre::eyre!("Error: Failure to find block with hash: {}", hash))?;

            let dag = casper.block_dag().await?;
            if dag.contains(&block.block_hash) {
                let block_info = BlockAPI::get_full_block_info(casper, &block).await?;
                Ok(block_info)
            } else {
                Err(eyre::eyre!(
                    "Error: Block with hash {} received but not added yet",
                    hash
                ))
            }
        }

        let eng = engine_cell.get().await;

        if let Some(casper) = eng.with_casper() {
            casper_response(casper.as_ref(), hash).await
        } else {
            Err(eyre::eyre!("Error: {}", error_message))
        }
    }

    async fn get_block_info<M: MultiParentCasper + ?Sized, A: Sized + Send>(
        casper: &M,
        block: &BlockMessage,
        constructor: fn(&BlockMessage, f32) -> A,
    ) -> ApiErr<A> {
        let dag = casper.block_dag().await?;
        // TODO: Scala this is temporary solution to not calculate fault tolerance all the blocks
        let old_block =
            Some(dag.latest_block_number() - block.body.state.block_number).map(|diff| diff > 100);

        let normalized_fault_tolerance = if old_block.unwrap_or(false) {
            if dag.is_finalized(&block.block_hash) {
                1.0f32
            } else {
                -1.0f32
            }
        } else {
            let safety_oracle = CliqueOracleImpl;
            safety_oracle
                .normalized_fault_tolerance(&dag, &block.block_hash)
                .await?
        };

        let weights_map = proto_util::weight_map(block);
        let weights_u64: HashMap<Bytes, u64> = weights_map
            .into_iter()
            .map(|(k, v)| (k, v as u64))
            .collect();

        let initial_fault = casper.normalized_initial_fault(weights_u64)?;
        let fault_tolerance = normalized_fault_tolerance - initial_fault;

        let block_info = constructor(block, fault_tolerance);
        Ok(block_info)
    }

    async fn get_full_block_info<M: MultiParentCasper + ?Sized>(
        casper: &M,
        block: &BlockMessage,
    ) -> ApiErr<BlockInfo> {
        Self::get_block_info(casper, block, Self::construct_block_info).await
    }

    pub async fn get_light_block_info(
        casper: &dyn MultiParentCasper,
        block: &BlockMessage,
    ) -> ApiErr<LightBlockInfo> {
        Self::get_block_info(casper, block, Self::construct_light_block_info).await
    }

    fn construct_block_info(block: &BlockMessage, fault_tolerance: f32) -> BlockInfo {
        let light_block_info = Self::construct_light_block_info(block, fault_tolerance);
        let deploys = block
            .body
            .deploys
            .iter()
            .map(|processed_deploy| processed_deploy.clone().to_deploy_info())
            .collect();

        BlockInfo {
            block_info: Some(light_block_info).into(),
            deploys,
        }
    }

    fn construct_light_block_info(block: &BlockMessage, fault_tolerance: f32) -> LightBlockInfo {
        LightBlockInfo {
            block_hash: PrettyPrinter::build_string_no_limit(&block.block_hash),
            sender: PrettyPrinter::build_string_no_limit(&block.sender),
            seq_num: block.seq_num as i64,
            sig: PrettyPrinter::build_string_no_limit(&block.sig),
            sig_algorithm: block.sig_algorithm.clone(),
            shard_id: block.shard_id.clone(),
            extra_bytes: block.extra_bytes.clone(),
            version: block.header.version,
            timestamp: block.header.timestamp,
            header_extra_bytes: block.header.extra_bytes.clone(),
            parents_hash_list: block
                .header
                .parents_hash_list
                .iter()
                .map(|h| PrettyPrinter::build_string_no_limit(h))
                .collect(),
            block_number: block.body.state.block_number,
            pre_state_hash: PrettyPrinter::build_string_no_limit(&block.body.state.pre_state_hash),
            post_state_hash: PrettyPrinter::build_string_no_limit(
                &block.body.state.post_state_hash,
            ),
            body_extra_bytes: block.body.extra_bytes.clone(),
            bonds: block
                .body
                .state
                .bonds
                .iter()
                .map(proto_util::bond_to_bond_info)
                .collect(),
            block_size: block.to_proto().encode_to_vec().len().to_string(),
            deploy_count: block.body.deploys.len() as i32,
            fault_tolerance,
            justifications: block
                .justifications
                .iter()
                .map(proto_util::justification_to_justification_info)
                .collect(),
            rejected_deploys: block
                .body
                .rejected_deploys
                .iter()
                .map(|r| RejectedDeployInfo {
                    sig: PrettyPrinter::build_string_no_limit(&r.sig),
                })
                .collect(),
        }
    }

    // Be careful to use this method , because it would iterate the whole indexes to find the matched one which would cause performance problem
    // Trying to use BlockStore.get as much as possible would more be preferred
    #[allow(dead_code)]
    async fn find_block_from_store(
        engine_cell: &EngineCell,
        hash: &str,
    ) -> Result<Option<BlockMessage>, String> {
        let eng = engine_cell.get().await;
        if let Some(casper) = eng.with_casper() {
            let dag = casper.block_dag().await?;
            let block_hash_opt = dag.find(hash);
            match block_hash_opt {
                Some(block_hash) => {
                    let message = casper
                        .block_store()
                        .get(&block_hash)
                        .map_err(|e| e.to_string())?;
                    Ok(message)
                }
                None => Ok(None),
            }
        } else {
            Ok(None)
        }
    }

    pub fn preview_private_names(
        deployer: &ByteString,
        timestamp: i64,
        name_qty: i32,
    ) -> ApiErr<Vec<ByteString>> {
        let mut rand = Tools::unforgeable_name_rng(&PublicKey::from_bytes(&deployer), timestamp);
        let safe_qty = std::cmp::min(name_qty, 1024) as usize;
        let ids: Vec<BlockHash> = (0..safe_qty)
            .map(|_| rand.next().into_iter().map(|b| b as u8).collect())
            .collect();
        Ok(ids.into_iter().map(|bytes| bytes.to_vec()).collect())
    }

    pub async fn last_finalized_block(engine_cell: &EngineCell) -> ApiErr<BlockInfo> {
        let error_message =
            "Could not get last finalized block, casper instance was not available yet.";
        let eng = engine_cell.get().await;
        if let Some(casper) = eng.with_casper() {
            let last_finalized_block = casper.last_finalized_block().await?;
            let block_info = Self::get_full_block_info(casper.as_ref(), &last_finalized_block).await?;
            Ok(block_info)
        } else {
            log::warn!("{}", error_message);
            Err(eyre::eyre!("Error: {}", error_message))
        }
    }

    pub async fn is_finalized(engine_cell: &EngineCell, hash: &str) -> ApiErr<bool> {
        let error_message =
            "Could not check if block is finalized, casper instance was not available yet.";
        let eng = engine_cell.get().await;
        if let Some(casper) = eng.with_casper() {
            let dag = casper.block_dag().await?;
            let padded_hash = pad_hex_string(hash);
            let given_block_hash =
                hex::decode(&padded_hash).map_err(|_| eyre::eyre!("Invalid hex string"))?;
            let result = dag.is_finalized(&given_block_hash.into());
            Ok(result)
        } else {
            log::warn!("{}", error_message);
            Err(eyre::eyre!("Error: {}", error_message))
        }
    }

    pub async fn bond_status(engine_cell: &EngineCell, public_key: &ByteString) -> ApiErr<bool> {
        let error_message =
            "Could not check if validator is bonded, casper instance was not available yet.";
        let eng = engine_cell.get().await;
        if let Some(casper) = eng.with_casper() {
            let last_finalized_block = casper.last_finalized_block().await?;
            let runtime_manager = casper.runtime_manager();
            let post_state_hash = &last_finalized_block.body.state.post_state_hash;
            let bonds = runtime_manager
                .lock()
                .await
                .compute_bonds(post_state_hash)
                .await?;
            let validator_bond_opt = bonds.iter().find(|bond| bond.validator == *public_key);
            Ok(validator_bond_opt.is_some())
        } else {
            log::warn!("{}", error_message);
            Err(eyre::eyre!("Error: {}", error_message))
        }
    }

    /// Explore the data or continuation in the tuple space for specific blockHash
    ///
    /// - `term`: the term you want to explore in the request. Be sure the first `new` should be `return`
    /// - `block_hash`: the block hash you want to explore
    /// - `use_pre_state_hash`: Each block has preStateHash and postStateHash. If `use_pre_state_hash` is true, the explore
    ///   would try to execute on preState.
    pub async fn exploratory_deploy(
        engine_cell: &EngineCell,
        term: String,
        block_hash: Option<String>,
        use_pre_state_hash: bool,
        dev_mode: bool,
    ) -> ApiErr<(Vec<Par>, LightBlockInfo)> {
        let error_message =
            "Could not execute exploratory deploy, casper instance was not available yet.";
        let eng = engine_cell.get().await;
        if let Some(casper) = eng.with_casper() {
            let is_read_only = casper.get_validator().is_none();
            if is_read_only || dev_mode {
                let target_block = if block_hash.is_none() {
                    Some(casper.last_finalized_block().await?)
                } else {
                    let hash_str = block_hash.as_ref().unwrap();
                    let padded_hash = pad_hex_string(hash_str);
                    let hash_byte_string = hex::decode(&padded_hash).map_err(|_| {
                        eyre::eyre!("Input hash value is not valid hex string: {:?}", block_hash)
                    })?;
                    casper.block_store().get(&hash_byte_string.into())?
                };

                let res = match target_block {
                    Some(b) => {
                        let post_state_hash = if use_pre_state_hash {
                            proto_util::pre_state_hash(&b)
                        } else {
                            proto_util::post_state_hash(&b)
                        };
                        let runtime_manager = casper.runtime_manager();
                        let res = runtime_manager
                            .lock()
                            .await
                            .play_exploratory_deploy(term, &post_state_hash)
                            .await?;
                        let light_block_info = Self::get_light_block_info(casper.as_ref(), &b).await?;
                        Some((res, light_block_info))
                    }
                    None => None,
                };
                res.ok_or_else(|| eyre::eyre!("Can not find block {:?}", block_hash))
            } else {
                Err(eyre::eyre!(
                    "Exploratory deploy can only be executed on read-only RNode."
                ))
            }
        } else {
            log::warn!("{}", error_message);
            Err(eyre::eyre!("Error: {}", error_message))
        }
    }

    pub async fn get_latest_message(engine_cell: &EngineCell) -> ApiErr<BlockMetadata> {
        let error_message = "Could not get latest message, casper instance was not available yet.";
        let eng = engine_cell.get().await;
        if let Some(casper) = eng.with_casper() {
            let validator_opt = casper.get_validator();
            let validator = validator_opt.ok_or_else(|| {
                eyre::eyre!("{}", LatestBlockMessageError::ValidatorReadOnlyError)
            })?;
            let dag = casper.block_dag().await?;
            let latest_message_opt =
                dag.latest_message(&validator.public_key.bytes.clone().into())?;
            let latest_message = latest_message_opt
                .ok_or_else(|| eyre::eyre!("{}", LatestBlockMessageError::NoBlockMessageError))?;
            Ok(latest_message)
        } else {
            log::warn!("{}", error_message);
            Err(eyre::eyre!("Error: {}", error_message))
        }
    }

    pub async fn get_data_at_par(
        engine_cell: &EngineCell,
        par: &Par,
        block_hash: String,
        _use_pre_state_hash: bool,
    ) -> ApiErr<(Vec<Par>, LightBlockInfo)> {
        async fn casper_response(
            casper: &dyn MultiParentCasper,
            par: &Par,
            block_hash: &str,
        ) -> ApiErr<(Vec<Par>, LightBlockInfo)> {
            let padded_hash = pad_hex_string(block_hash);
            let block_hash_bytes: BlockHash = hex::decode(&padded_hash)
                .map_err(|_| eyre::eyre!("Invalid block hash"))?
                .into();
            let block = casper.block_store().get_unsafe(&block_hash_bytes);
            let sorted_par = ParSortMatcher::sort_match(par).term;
            let runtime_manager = casper.runtime_manager();
            let data =
                BlockAPI::get_data_with_block_info(casper, runtime_manager, &sorted_par, &block)
                    .await?;
            if let Some(data_with_block_info) = data {
                Ok((
                    data_with_block_info.post_block_data,
                    data_with_block_info.block.unwrap_or_default(),
                ))
            } else {
                Err(eyre::eyre!("No data found"))
            }
        }

        let error_message = "Could not get data at par, casper instance was not available yet.";
        let eng = engine_cell.get().await;
        if let Some(casper) = eng.with_casper() {
            casper_response(casper.as_ref(), par, &block_hash).await
        } else {
            log::warn!("{}", error_message);
            Err(eyre::eyre!("Error: {}", error_message))
        }
    }
}<|MERGE_RESOLUTION|>--- conflicted
+++ resolved
@@ -846,11 +846,7 @@
                 )),
             }
         } else {
-<<<<<<< HEAD
             Err(eyre::eyre!("Error: {}", error_message))
-=======
-            Err(eyre::eyre!("{}", error_message))
->>>>>>> 64feb785
         }
     }
 
