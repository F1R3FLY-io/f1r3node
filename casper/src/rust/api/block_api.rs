// See casper/src/main/scala/coop/rchain/casper/api/BlockAPI.scala

use futures::future;
use prost::bytes::Bytes;
use prost::Message;
use std::collections::HashMap;
use std::sync::{Arc, Mutex};

use crypto::rust::{public_key::PublicKey, signatures::signed::Signed};
use models::casper::{
    BlockInfo, ContinuationsWithBlockInfo, DataWithBlockInfo, LightBlockInfo, RejectedDeployInfo,
    WaitingContinuationInfo,
};
use models::rhoapi::Par;
use models::rust::casper::pretty_printer::PrettyPrinter;
use models::rust::casper::protocol::casper_message::{BlockMessage, DeployData};
use models::rust::rholang::sorter::{par_sort_matcher::ParSortMatcher, sortable::Sortable};
use models::rust::{block_hash::BlockHash, block_metadata::BlockMetadata};
use rspace_plus_plus::rspace::{
    hashing::stable_hash_provider,
    trace::event::{Event as RspaceEvent, IOEvent},
};

use crate::rust::casper::MultiParentCasper;

use crate::rust::{
    blocks::proposer::{propose_result::ProposeResult, proposer::ProposerResult},
    engine::engine_cell::EngineCell,
    errors::CasperError,
    genesis::contracts::standard_deploys,
    reporting_proto_transformer::ReportingProtoTransformer,
    state::instances::proposer_state::ProposerState,
    util::rholang::runtime_manager::RuntimeManager,
    util::{event_converter, proto_util, rholang::tools::Tools},
};

use crate::rust::ProposeFunction;

use crate::rust::safety_oracle::{CliqueOracleImpl, SafetyOracle};
use block_storage::rust::dag::block_dag_key_value_storage::DeployId;
use rspace_plus_plus::rspace::history::Either;
use shared::rust::ByteString;

pub struct BlockAPI;

pub type ApiErr<T> = eyre::Result<T>;

// Automatic error conversions for common error types used in this API
// We can only implement From for our own types, so we implement for CasperError -> String
impl From<CasperError> for String {
    fn from(err: CasperError) -> String {
        err.to_string()
    }
}

#[allow(dead_code)]
const BLOCK_API_METRICS_SOURCE: &str = "block-api";
#[allow(dead_code)]
const DEPLOY_SOURCE: &str = "block-api.deploy";
#[allow(dead_code)]
const GET_BLOCK_SOURCE: &str = "block-api.get-block";

lazy_static::lazy_static! {
    static ref REPORT_TRANSFORMER: ReportingProtoTransformer = ReportingProtoTransformer::new();
}

// TODO: Scala we should refactor BlockApi with applicative errors for better classification of errors and to overcome nesting when validating data.
#[derive(Debug)]
pub struct BlockRetrievalError {
    pub message: String,
}

impl std::fmt::Display for BlockRetrievalError {
    fn fmt(&self, f: &mut std::fmt::Formatter<'_>) -> std::fmt::Result {
        write!(f, "BlockRetrievalError: {}", self.message)
    }
}

impl std::error::Error for BlockRetrievalError {}

#[derive(Debug)]
pub enum LatestBlockMessageError {
    ValidatorReadOnlyError,
    NoBlockMessageError,
}

impl std::fmt::Display for LatestBlockMessageError {
    fn fmt(&self, f: &mut std::fmt::Formatter<'_>) -> std::fmt::Result {
        match self {
            LatestBlockMessageError::ValidatorReadOnlyError => write!(f, "ValidatorReadOnlyError"),
            LatestBlockMessageError::NoBlockMessageError => write!(f, "NoBlockMessageError"),
        }
    }
}

impl std::error::Error for LatestBlockMessageError {}

impl BlockAPI {
    pub async fn deploy(
        engine_cell: &EngineCell,
        d: Signed<DeployData>,
        trigger_propose: Option<Box<ProposeFunction>>,
        min_phlo_price: i64,
        is_node_read_only: bool,
        shard_id: &str,
    ) -> ApiErr<String> {
        async fn casper_deploy(
            casper: &dyn MultiParentCasper,
            deploy_data: Signed<DeployData>,
            trigger_propose: Option<Box<ProposeFunction>>,
        ) -> ApiErr<String> {
            let deploy_result = casper.deploy(deploy_data)?;
            let r: ApiErr<String> = match deploy_result {
                Either::Left(err) => Err(err.into()),
                Either::Right(deploy_id) => Ok(format!(
                    "Success!\nDeployId is: {}",
                    PrettyPrinter::build_string_no_limit(deploy_id.as_ref())
                )),
            };

            // call a propose if proposer defined
            if let Some(tp) = trigger_propose {
                let _proposer_result = tp(casper, true)?;
            }

            // yield r
            r
        }

        // Validation chain - mimics Scala's whenA pattern
        let validation_result: Result<(), String> = Ok(())
            .and_then(|_| {
                if is_node_read_only {
                    Err(
                        "Deploy was rejected because node is running in read-only mode."
                            .to_string(),
                    )
                } else {
                    Ok(())
                }
            })
            .and_then(|_| {
                if d.data.shard_id != shard_id {
                    Err(format!(
                        "Deploy shardId '{}' is not as expected network shard '{}'.",
                        d.data.shard_id, shard_id
                    ))
                } else {
                    Ok(())
                }
            })
            .and_then(|_| {
                let is_forbidden_key = standard_deploys::system_public_keys()
                    .iter()
                    .any(|pk| **pk == d.pk);
                if is_forbidden_key {
                    Err(
                        "Deploy refused because it's signed with forbidden private key."
                            .to_string(),
                    )
                } else {
                    Ok(())
                }
            })
            .and_then(|_| {
                if d.data.phlo_price < min_phlo_price {
                    Err(format!(
                        "Phlo price {} is less than minimum price {}.",
                        d.data.phlo_price, min_phlo_price
                    ))
                } else {
                    Ok(())
                }
            });

        // Return early if validation fails
        validation_result.map_err(|e| eyre::eyre!(e))?;

        let log_error_message =
            "Error: Could not deploy, casper instance was not available yet.".to_string();

<<<<<<< HEAD
        let eng = engine_cell.get().await;
=======
        let eng = engine_cell.read().await?;
>>>>>>> ab1b993f

        // Helper function for logging - mimic Scala logWarn
        let log_warn = |msg: &str| -> ApiErr<String> {
            log::warn!("{}", msg);
            Err(eyre::eyre!("{}", msg))
        };

        if let Some(casper) = eng.with_casper() {
            casper_deploy(casper, d, trigger_propose).await
        } else {
            log_warn(&log_error_message)
        }
    }

    pub async fn create_block(
        engine_cell: &EngineCell,
        trigger_propose_f: Box<ProposeFunction>,
        is_async: bool,
    ) -> ApiErr<String> {
        let log_debug = |err: &str| -> ApiErr<String> {
            log::debug!("{}", err);
            Err(eyre::eyre!("{}", err))
        };
        let log_success = |msg: &str| -> ApiErr<String> {
            log::info!("{}", msg);
            Ok(msg.to_string())
        };
        let log_warn = |msg: &str| -> ApiErr<String> {
            log::warn!("{}", msg);
            Err(eyre::eyre!("{}", msg))
        };

<<<<<<< HEAD
        let eng = engine_cell.get().await;
=======
        let eng = engine_cell.read().await?;
>>>>>>> ab1b993f

        if let Some(casper) = eng.with_casper() {
            // Trigger propose
            let proposer_result = trigger_propose_f(casper, is_async)?;

            let r: ApiErr<String> = match proposer_result {
                ProposerResult::Empty => log_debug("Failure: another propose is in progress"),
                ProposerResult::Failure(status, seq_number) => {
                    log_debug(&format!("Failure: {} (seqNum {})", status, seq_number))
                }
                ProposerResult::Started(seq_number) => {
                    log_success(&format!("Propose started (seqNum {})", seq_number))
                }
                ProposerResult::Success(_, block) => {
                    // TODO: Scala [WARNING] Format of this message is hardcoded in pyrchain when checking response result
                    //  Fix to use structured result with transport errors/codes.
                    // https://github.com/rchain/pyrchain/blob/a2959c75bf/rchain/client.py#L42
                    let block_hash_hex = PrettyPrinter::build_string_no_limit(&block.block_hash);
                    log_success(&format!(
                        "Success! Block {} created and added.",
                        block_hash_hex
                    ))
                }
            };

            // yield r
            r
        } else {
            log_warn("Failure: casper instance is not available.")
        }
    }

    pub async fn get_propose_result(proposer_state: &mut ProposerState) -> ApiErr<String> {
        let r = match proposer_state.curr_propose_result.take() {
            // return latest propose result
            None => {
                let default_result = (ProposeResult::not_enough_blocks(), None);
                let result = proposer_state
                    .latest_propose_result
                    .as_ref()
                    .unwrap_or(&default_result);
                let msg = match &result.1 {
                    Some(block) => {
                        let block_hash_hex =
                            PrettyPrinter::build_string_no_limit(&block.block_hash);
                        Ok(format!(
                            "Success! Block {} created and added.",
                            block_hash_hex
                        ))
                    }
                    None => Err(eyre::eyre!("{}", result.0.propose_status)),
                };
                msg
            }
            // wait for current propose to finish and return result
            Some(result_def) => {
                // this will hang API call until propose is complete, and then return result
                // TODO Scala: cancel this get when connection drops
                let result = result_def.await?;
                let msg = match &result.1 {
                    Some(block) => {
                        let block_hash_hex =
                            PrettyPrinter::build_string_no_limit(&block.block_hash);
                        Ok(format!(
                            "Success! Block {} created and added.",
                            block_hash_hex
                        ))
                    }
                    None => Err(eyre::eyre!("{}", result.0.propose_status)),
                };
                msg
            }
        };
        r
    }

    pub async fn get_listening_name_data_response(
        engine_cell: &EngineCell,
        depth: i32,
        listening_name: Par,
        max_blocks_limit: i32,
    ) -> ApiErr<(Vec<DataWithBlockInfo>, i32)> {
        let error_message =
            "Could not get listening name data, casper instance was not available yet.";

        async fn casper_response(
            casper: &dyn MultiParentCasper,
            depth: i32,
            listening_name: Par,
        ) -> ApiErr<(Vec<DataWithBlockInfo>, i32)> {
            let main_chain = BlockAPI::get_main_chain_from_tip(casper, depth).await?;
            let runtime_manager = casper.runtime_manager();
            let sorted_listening_name = ParSortMatcher::sort_match(&listening_name).term;

            let maybe_blocks_with_active_name: Vec<Option<DataWithBlockInfo>> =
                future::try_join_all(main_chain.iter().map(|block| {
                    BlockAPI::get_data_with_block_info(
                        casper,
                        runtime_manager.clone(),
                        &sorted_listening_name,
                        block,
                    )
                }))
                .await?;

            let blocks_with_active_name: Vec<DataWithBlockInfo> = maybe_blocks_with_active_name
                .into_iter()
                .flatten()
                .collect();

            Ok((
                blocks_with_active_name.clone(),
                blocks_with_active_name.len() as i32,
            ))
        }

        if depth > max_blocks_limit {
            Err(eyre::eyre!(
                "Your request on getListeningName depth {} exceed the max limit {}",
                depth,
                max_blocks_limit
            ))
        } else {
<<<<<<< HEAD
            let eng = engine_cell.get().await;
=======
            let eng = engine_cell.read().await?;
>>>>>>> ab1b993f
            if let Some(casper) = eng.with_casper() {
                casper_response(casper, depth, listening_name).await
            } else {
                log::warn!("{}", error_message);
                Err(eyre::eyre!("Error: {}", error_message))
            }
        }
    }

    pub async fn get_listening_name_continuation_response(
        engine_cell: &EngineCell,
        depth: i32,
        listening_names: &[Par],
        max_blocks_limit: i32,
    ) -> ApiErr<(Vec<ContinuationsWithBlockInfo>, i32)> {
        let error_message =
            "Could not get listening names continuation, casper instance was not available yet.";

        async fn casper_response(
            casper: &dyn MultiParentCasper,
            depth: i32,
            listening_names: &[Par],
        ) -> ApiErr<(Vec<ContinuationsWithBlockInfo>, i32)> {
            let main_chain = BlockAPI::get_main_chain_from_tip(casper, depth).await?;
            let runtime_manager = casper.runtime_manager();

            let sorted_listening_names: Vec<Par> = listening_names
                .iter()
                .map(|name| ParSortMatcher::sort_match(name).term)
                .collect();

            let maybe_blocks_with_active_name: Vec<Option<ContinuationsWithBlockInfo>> =
                future::try_join_all(main_chain.iter().map(|block| {
                    BlockAPI::get_continuations_with_block_info(
                        casper,
                        runtime_manager.clone(),
                        &sorted_listening_names,
                        block,
                    )
                }))
                .await?;

            let blocks_with_active_name: Vec<ContinuationsWithBlockInfo> =
                maybe_blocks_with_active_name
                    .into_iter()
                    .flatten()
                    .collect();

            Ok((
                blocks_with_active_name.clone(),
                blocks_with_active_name.len() as i32,
            ))
        }

        if depth > max_blocks_limit {
            Err(eyre::eyre!(
                "Your request on getListeningNameContinuation depth {} exceed the max limit {}",
                depth,
                max_blocks_limit
            ))
        } else {
<<<<<<< HEAD
            let eng = engine_cell.get().await;
=======
            let eng = engine_cell.read().await?;
>>>>>>> ab1b993f
            if let Some(casper) = eng.with_casper() {
                casper_response(casper, depth, listening_names).await
            } else {
                log::warn!("{}", error_message);
                Err(eyre::eyre!("Error: {}", error_message))
            }
        }
    }

    async fn get_main_chain_from_tip<M: MultiParentCasper + ?Sized>(
        casper: &M,
        depth: i32,
    ) -> ApiErr<Vec<BlockMessage>> {
        let mut dag = casper.block_dag().await?;
        let tip_hashes = casper.estimator(&mut dag).await?;
        let tip_hash = tip_hashes
            .first()
            .cloned()
            .ok_or_else(|| eyre::eyre!("No tip"))?;
        let tip = casper.block_store().get_unsafe(&tip_hash);
        let main_chain =
            proto_util::get_main_chain_until_depth(casper.block_store(), tip, Vec::new(), depth)?;
        Ok(main_chain)
    }

    async fn get_data_with_block_info(
        casper: &dyn MultiParentCasper,
        runtime_manager: Arc<Mutex<RuntimeManager>>,
        sorted_listening_name: &Par,
        block: &BlockMessage,
    ) -> ApiErr<Option<DataWithBlockInfo>> {
        // TODO: Scala For Produce it doesn't make sense to have multiple names
        if BlockAPI::is_listening_name_reduced(block, &[sorted_listening_name.clone()]) {
            let state_hash = proto_util::post_state_hash(block);
            let data = runtime_manager
                .lock()
                .unwrap()
                .get_data(state_hash, sorted_listening_name)
                .await?;
            let block_info = BlockAPI::get_light_block_info(casper, block).await?;
            Ok(Some(DataWithBlockInfo {
                post_block_data: data,
                block: Some(block_info).into(),
            }))
        } else {
            Ok(None)
        }
    }

    async fn get_continuations_with_block_info(
        casper: &dyn MultiParentCasper,
        runtime_manager: Arc<Mutex<RuntimeManager>>,
        sorted_listening_names: &[Par],
        block: &BlockMessage,
    ) -> ApiErr<Option<ContinuationsWithBlockInfo>> {
        if Self::is_listening_name_reduced(block, sorted_listening_names) {
            let state_hash = proto_util::post_state_hash(block);

            let continuations = runtime_manager
                .lock()
                .unwrap()
                .get_continuation(state_hash, sorted_listening_names.to_vec())
                .await?;

            let continuation_infos: Vec<_> = continuations
                .into_iter()
                .map(
                    |(post_block_patterns, post_block_continuation)| WaitingContinuationInfo {
                        post_block_patterns,
                        post_block_continuation: Some(post_block_continuation),
                    },
                )
                .collect();

            let block_info = BlockAPI::get_light_block_info(casper, block).await?;
            Ok(Some(ContinuationsWithBlockInfo {
                post_block_continuations: continuation_infos,
                block: Some(block_info).into(),
            }))
        } else {
            Ok(None)
        }
    }

    fn is_listening_name_reduced(block: &BlockMessage, sorted_listening_name: &[Par]) -> bool {
        let serialized_log: Vec<_> = block
            .body
            .deploys
            .iter()
            .flat_map(|pd| pd.deploy_log.iter())
            .collect();

        let log: Vec<RspaceEvent> = serialized_log
            .iter()
            .map(|event| event_converter::to_rspace_event(event))
            .collect();

        log.iter().any(|event| match event {
            RspaceEvent::IoEvent(IOEvent::Produce(produce)) => {
                assert_eq!(
                    sorted_listening_name.len(),
                    1,
                    "Produce can have only one channel"
                );
                // channelHash == JNAInterfaceLoader.hashChannel(sortedListeningName.head)
                produce.channel_hash == stable_hash_provider::hash(&sorted_listening_name[0])
            }
            RspaceEvent::IoEvent(IOEvent::Consume(consume)) => {
                let mut expected_hashes: Vec<_> = sorted_listening_name
                    .iter()
                    .map(|name| stable_hash_provider::hash(name))
                    .collect();
                expected_hashes.sort();

                let mut actual_hashes = consume.channel_hashes.clone();
                actual_hashes.sort();

                actual_hashes == expected_hashes
            }

            RspaceEvent::Comm(comm) => {
                let mut expected_hashes: Vec<_> = sorted_listening_name
                    .iter()
                    .map(|name| stable_hash_provider::hash(name))
                    .collect();
                expected_hashes.sort();

                let mut consume_hashes = comm.consume.channel_hashes.clone();
                consume_hashes.sort();

                let consume_matches = consume_hashes == expected_hashes;

                let produce_matches = comm.produces.iter().any(|produce| {
                    produce.channel_hash
                        == stable_hash_provider::hash_from_vec(&sorted_listening_name.to_vec())
                });

                consume_matches || produce_matches
            }
        })
    }

    async fn toposort_dag<A: 'static + Send>(
        engine_cell: &EngineCell,
        depth: i32,
        max_depth_limit: i32,
        do_it: fn((&dyn MultiParentCasper, Vec<Vec<BlockHash>>)) -> ApiErr<A>,
    ) -> ApiErr<A> {
        let error_message =
            "Could not visualize graph, casper instance was not available yet.".to_string();

        async fn casper_response<A: 'static + Send>(
            casper: &dyn MultiParentCasper,
            depth: i32,
            do_it: fn((&dyn MultiParentCasper, Vec<Vec<BlockHash>>)) -> ApiErr<A>,
        ) -> ApiErr<A> {
            let dag = casper.block_dag().await?;

            let latest_block_number = dag.latest_block_number();

            let topo_sort = dag.topo_sort(latest_block_number - depth as i64, None)?;

            let result = do_it((casper, topo_sort));

            result
        }

        if depth > max_depth_limit {
            return Err(eyre::eyre!(
                "Your request depth {} exceed the max limit {}",
                depth,
                max_depth_limit
            ));
        }

<<<<<<< HEAD
        let eng = engine_cell.get().await;
=======
        let eng = engine_cell.read().await?;
>>>>>>> ab1b993f
        if let Some(casper) = eng.with_casper() {
            casper_response(casper, depth, do_it).await
        } else {
            log::warn!("{}", error_message);
            Err(eyre::eyre!("Error: {}", error_message))
        }
    }

    pub async fn get_blocks_by_heights(
        engine_cell: &EngineCell,
        start_block_number: i64,
        end_block_number: i64,
        max_blocks_limit: i32,
    ) -> ApiErr<Vec<LightBlockInfo>> {
        let error_message = format!(
            "Could not retrieve blocks from {} to {}",
            start_block_number, end_block_number
        );

        async fn casper_response(
            casper: &dyn MultiParentCasper,
            start_block_number: i64,
            end_block_number: i64,
        ) -> ApiErr<Vec<LightBlockInfo>> {
            let dag = casper.block_dag().await?;

            let topo_sort_dag = dag.topo_sort(start_block_number, Some(end_block_number))?;

            let result: ApiErr<Vec<LightBlockInfo>> = {
                let mut block_infos_at_height_acc = Vec::new();
                for block_hashes_at_height in topo_sort_dag {
                    let blocks_at_height: Vec<_> = block_hashes_at_height
                        .iter()
                        .map(|block_hash| casper.block_store().get_unsafe(block_hash))
                        .collect();

                    for block in blocks_at_height {
                        let block_info = BlockAPI::get_light_block_info(casper, &block).await?;
                        block_infos_at_height_acc.push(block_info);
                    }
                }
                Ok(block_infos_at_height_acc)
            };

            result
        }

        if end_block_number - start_block_number > max_blocks_limit as i64 {
            return Err(eyre::eyre!(
                "Your request startBlockNumber {} and endBlockNumber {} exceed the max limit {}",
                start_block_number,
                end_block_number,
                max_blocks_limit
            ));
        }

<<<<<<< HEAD
        let eng = engine_cell.get().await;
=======
        let eng = engine_cell.read().await?;
>>>>>>> ab1b993f
        if let Some(casper) = eng.with_casper() {
            casper_response(casper, start_block_number, end_block_number).await
        } else {
            log::warn!("{}", error_message);
            Err(eyre::eyre!("Error: {}", error_message))
        }
    }

    pub async fn visualize_dag<R: 'static>(
        engine_cell: &EngineCell,
        depth: i32,
        start_block_number: i32,
        visualizer: Box<dyn Fn(Vec<Vec<BlockHash>>, String) -> eyre::Result<()>>,
        serialize: Box<dyn Fn() -> eyre::Result<R>>,
    ) -> ApiErr<R> {
        let error_message = "visual dag failed".to_string();

        async fn casper_response<R: 'static>(
            casper: &dyn MultiParentCasper,
            depth: i32,
            start_block_number: i32,
            visualizer: Box<dyn Fn(Vec<Vec<BlockHash>>, String) -> eyre::Result<()>>,
            serialize: Box<dyn Fn() -> eyre::Result<R>>,
        ) -> ApiErr<R> {
            let dag = casper.block_dag().await?;

            let start_block_num = if start_block_number == 0 {
                dag.latest_block_number()
            } else {
                start_block_number as i64
            };

            let topo_sort_dag =
                dag.topo_sort(start_block_num - depth as i64, Some(start_block_num))?;

            let lfb_hash = dag.last_finalized_block();

            let _visualizer_result =
                visualizer(topo_sort_dag, PrettyPrinter::build_string_bytes(&lfb_hash))?;

            // result <- serialize
            let result = serialize().map_err(|e| eyre::eyre!(e.to_string()))?;

            Ok(result)
        }

<<<<<<< HEAD
        let eng = engine_cell.get().await;
=======
        let eng = engine_cell.read().await?;
>>>>>>> ab1b993f
        if let Some(casper) = eng.with_casper() {
            casper_response(casper, depth, start_block_number, visualizer, serialize).await
        } else {
            log::warn!("{}", error_message);
            Err(eyre::eyre!("Error: {}", error_message))
        }
    }

    pub async fn machine_verifiable_dag(
        engine_cell: &EngineCell,
        depth: i32,
        max_depth_limit: i32,
    ) -> ApiErr<String> {
        let do_it = |(_casper, topo_sort): (&dyn MultiParentCasper, Vec<Vec<BlockHash>>)| -> ApiErr<String> {
            // case (_, topoSort) => ...
            let fetch_parents = |block_hash: &BlockHash| -> Vec<BlockHash> {
                let block = _casper.block_store().get_unsafe(block_hash);
                block.header.parents_hash_list.clone()
            };

            //string will be converted to an ApiErr<String>
            let result = topo_sort
                .into_iter()
                .flat_map(|block_hashes| {
                    block_hashes.into_iter().flat_map(|block_hash| {
                        let block_hash_str = PrettyPrinter::build_string_bytes(&block_hash);
                        fetch_parents(&block_hash).into_iter().map(move |parent_hash| {
                            format!("{} {}", block_hash_str, PrettyPrinter::build_string_bytes(&parent_hash))
                        })
                    })
                })
                .collect::<Vec<String>>()
                .join("\n");
            Ok(result)
        };

        BlockAPI::toposort_dag(engine_cell, depth, max_depth_limit, do_it).await
    }

    pub async fn get_blocks(
        engine_cell: &EngineCell,
        depth: i32,
        max_depth_limit: i32,
    ) -> ApiErr<Vec<LightBlockInfo>> {
        let do_it = |(casper, topo_sort): (&dyn MultiParentCasper, Vec<Vec<BlockHash>>)| -> ApiErr<Vec<LightBlockInfo>> {
            let mut block_infos_acc = Vec::new();

            for block_hashes_at_height in topo_sort {
                let blocks_at_height: Vec<_> = block_hashes_at_height
                    .iter()
                    .map(|block_hash| casper.block_store().get_unsafe(block_hash))
                    .collect();

                for block in blocks_at_height {
                    let block_info = BlockAPI::construct_light_block_info(&block, 0.0);
                    block_infos_acc.push(block_info);
                }
            }

            block_infos_acc.reverse();
            Ok(block_infos_acc)
        };

        BlockAPI::toposort_dag(engine_cell, depth, max_depth_limit, do_it).await
    }

    pub async fn show_main_chain(
        engine_cell: &EngineCell,
        depth: i32,
        max_depth_limit: i32,
    ) -> Vec<LightBlockInfo> {
        let error_message =
            "Could not show main chain, casper instance was not available yet.".to_string();

        async fn casper_response(
            casper: &dyn MultiParentCasper,
            depth: i32,
        ) -> ApiErr<Vec<LightBlockInfo>> {
            let dag = casper.block_dag().await?;

            let mut dag_mut = dag;
            let tip_hashes = casper.estimator(&mut dag_mut).await?;

            let tip_hash = tip_hashes
                .first()
                .cloned()
                .ok_or_else(|| eyre::eyre!("No tip hashes found"))?;

            let tip = casper.block_store().get_unsafe(&tip_hash);

            let main_chain = proto_util::get_main_chain_until_depth(
                casper.block_store(),
                tip,
                Vec::new(),
                depth,
            )?;

            let mut block_infos = Vec::new();
            for block in main_chain {
                let block_info = BlockAPI::construct_light_block_info(&block, 0.0);
                block_infos.push(block_info);
            }

            Ok(block_infos)
        }

        if depth > max_depth_limit {
            return Vec::new();
        }

        let eng = engine_cell.get().await;

        if let Some(casper) = eng.with_casper() {
            casper_response(casper, depth)
                .await
                .unwrap_or_else(|_| Vec::new())
        } else {
            log::warn!("{}", error_message);
            Vec::new()
        }
    }

    pub async fn find_deploy(
        engine_cell: &EngineCell,
        deploy_id: &DeployId,
    ) -> ApiErr<LightBlockInfo> {
        let error_message =
            "Could not find block with deploy, casper instance was not available yet.".to_string();

<<<<<<< HEAD
        let eng = engine_cell.get().await;
=======
        let eng = match engine_cell.read().await {
            Ok(eng) => eng,
            Err(_) => {
                return Err(eyre::eyre!("Error: {}", error_message));
            }
        };
>>>>>>> ab1b993f

        if let Some(casper) = eng.with_casper() {
            let dag = casper.block_dag().await?;
            let maybe_block_hash = dag.lookup_by_deploy_id(deploy_id)?;
            let maybe_block =
                maybe_block_hash.map(|block_hash| casper.block_store().get_unsafe(&block_hash));
            let response =
                maybe_block.map(|block| BlockAPI::construct_light_block_info(&block, 0.0));

            match response {
                Some(light_block_info) => Ok(light_block_info),
                None => Err(eyre::eyre!(
                    "Couldn't find block containing deploy with id: {}",
                    PrettyPrinter::build_string_no_limit(deploy_id)
                )),
            }
        } else {
            Err(eyre::eyre!("Error: errorMessage"))
        }
    }

    pub async fn get_block(engine_cell: &EngineCell, hash: &str) -> ApiErr<BlockInfo> {
        let error_message =
            "Could not get block, casper instance was not available yet.".to_string();

        async fn casper_response(casper: &dyn MultiParentCasper, hash: &str) -> ApiErr<BlockInfo> {
            if hash.len() < 6 {
                return Err(eyre::eyre!(
                    "Input hash value must be at least 6 characters: {}",
                    hash
                ));
            }

            let hash_byte_string = hex::decode(hash)
                .map_err(|_| eyre::eyre!("Input hash value is not valid hex string: {}", hash))?;

            let get_block = async {
                let block_hash = prost::bytes::Bytes::from(hash_byte_string);
                casper
                    .block_store()
                    .get(&block_hash)
                    .map_err(|e| eyre::eyre!(e.to_string()))
            };

            let find_block = async {
                let dag = casper
                    .block_dag()
                    .await
                    .map_err(|e| eyre::eyre!(e.to_string()))?;
                match dag.find(hash) {
                    Some(block_hash) => casper
                        .block_store()
                        .get(&block_hash)
                        .map_err(|e| eyre::eyre!(e.to_string())),
                    None => Ok(None),
                }
            };

            let block_f = if hash.len() == 64 {
                get_block.await
            } else {
                find_block.await
            };

            let block = block_f?
                .ok_or_else(|| eyre::eyre!("Error: Failure to find block with hash: {}", hash))?;

            let dag = casper.block_dag().await?;
            if dag.contains(&block.block_hash) {
                let block_info = BlockAPI::get_full_block_info(casper, &block).await?;
                Ok(block_info)
            } else {
                Err(eyre::eyre!(
                    "Error: Block with hash {} received but not added yet",
                    hash
                ))
            }
        }

<<<<<<< HEAD
        let eng = engine_cell.get().await;
=======
        let eng = match engine_cell.read().await {
            Ok(eng) => eng,
            Err(_) => {
                return Err(eyre::eyre!("Error: {}", error_message));
            }
        };
>>>>>>> ab1b993f

        if let Some(casper) = eng.with_casper() {
            casper_response(casper, hash).await
        } else {
            Err(eyre::eyre!("Error: {}", error_message))
        }
    }

    async fn get_block_info<M: MultiParentCasper + ?Sized, A: Sized + Send>(
        casper: &M,
        block: &BlockMessage,
        constructor: fn(&BlockMessage, f32) -> A,
    ) -> ApiErr<A> {
        let dag = casper.block_dag().await?;
        // TODO: Scala this is temporary solution to not calculate fault tolerance all the blocks
        let old_block =
            Some(dag.latest_block_number() - block.body.state.block_number).map(|diff| diff > 100);

        let normalized_fault_tolerance = if old_block.unwrap_or(false) {
            if dag.is_finalized(&block.block_hash) {
                1.0f32
            } else {
                -1.0f32
            }
        } else {
<<<<<<< HEAD
            let safety_oracle = CliqueOracleImpl;
            safety_oracle
                .normalized_fault_tolerance(&dag, &block.block_hash)
                .await
                .into_api_err()?
=======
            CliqueOracleImpl::normalized_fault_tolerance(&dag, &block.block_hash).await?
>>>>>>> ab1b993f
        };

        let weights_map = proto_util::weight_map(block);
        let weights_u64: HashMap<Bytes, u64> = weights_map
            .into_iter()
            .map(|(k, v)| (k, v as u64))
            .collect();

        let initial_fault = casper.normalized_initial_fault(weights_u64)?;
        let fault_tolerance = normalized_fault_tolerance - initial_fault;

        let block_info = constructor(block, fault_tolerance);
        Ok(block_info)
    }

    async fn get_full_block_info<M: MultiParentCasper + ?Sized>(
        casper: &M,
        block: &BlockMessage,
    ) -> ApiErr<BlockInfo> {
        Self::get_block_info(casper, block, Self::construct_block_info).await
    }

    pub async fn get_light_block_info(
        casper: &dyn MultiParentCasper,
        block: &BlockMessage,
    ) -> ApiErr<LightBlockInfo> {
        Self::get_block_info(casper, block, Self::construct_light_block_info).await
    }

    fn construct_block_info(block: &BlockMessage, fault_tolerance: f32) -> BlockInfo {
        let light_block_info = Self::construct_light_block_info(block, fault_tolerance);
        let deploys = block
            .body
            .deploys
            .iter()
            .map(|processed_deploy| processed_deploy.clone().to_deploy_info())
            .collect();

        BlockInfo {
            block_info: Some(light_block_info).into(),
            deploys,
        }
    }

    fn construct_light_block_info(block: &BlockMessage, fault_tolerance: f32) -> LightBlockInfo {
        LightBlockInfo {
            block_hash: PrettyPrinter::build_string_no_limit(&block.block_hash),
            sender: PrettyPrinter::build_string_no_limit(&block.sender),
            seq_num: block.seq_num as i64,
            sig: PrettyPrinter::build_string_no_limit(&block.sig),
            sig_algorithm: block.sig_algorithm.clone(),
            shard_id: block.shard_id.clone(),
            extra_bytes: block.extra_bytes.clone(),
            version: block.header.version,
            timestamp: block.header.timestamp,
            header_extra_bytes: block.header.extra_bytes.clone(),
            parents_hash_list: block
                .header
                .parents_hash_list
                .iter()
                .map(|h| PrettyPrinter::build_string_no_limit(h))
                .collect(),
            block_number: block.body.state.block_number,
            pre_state_hash: PrettyPrinter::build_string_no_limit(&block.body.state.pre_state_hash),
            post_state_hash: PrettyPrinter::build_string_no_limit(
                &block.body.state.post_state_hash,
            ),
            body_extra_bytes: block.body.extra_bytes.clone(),
            bonds: block
                .body
                .state
                .bonds
                .iter()
                .map(proto_util::bond_to_bond_info)
                .collect(),
            block_size: block.to_proto().encode_to_vec().len().to_string(),
            deploy_count: block.body.deploys.len() as i32,
            fault_tolerance,
            justifications: block
                .justifications
                .iter()
                .map(proto_util::justification_to_justification_info)
                .collect(),
            rejected_deploys: block
                .body
                .rejected_deploys
                .iter()
                .map(|r| RejectedDeployInfo {
                    sig: PrettyPrinter::build_string_no_limit(&r.sig),
                })
                .collect(),
        }
    }

    // Be careful to use this method , because it would iterate the whole indexes to find the matched one which would cause performance problem
    // Trying to use BlockStore.get as much as possible would more be preferred
    #[allow(dead_code)]
    async fn find_block_from_store(
        engine_cell: &EngineCell,
        hash: &str,
<<<<<<< HEAD
    ) -> Result<Option<BlockMessage>, String> {
        let eng = engine_cell.get().await;
=======
    ) -> ApiErr<Option<BlockMessage>> {
        let eng = engine_cell.read().await?;
>>>>>>> ab1b993f
        if let Some(casper) = eng.with_casper() {
            let dag = casper.block_dag().await?;
            let block_hash_opt = dag.find(hash);
            match block_hash_opt {
                Some(block_hash) => {
                    let message = casper.block_store().get(&block_hash)?;
                    Ok(message)
                }
                None => Ok(None),
            }
        } else {
            Ok(None)
        }
    }

    pub fn preview_private_names(
        deployer: &ByteString,
        timestamp: i64,
        name_qty: i32,
    ) -> ApiErr<Vec<ByteString>> {
        let mut rand = Tools::unforgeable_name_rng(&PublicKey::from_bytes(&deployer), timestamp);
        let safe_qty = std::cmp::min(name_qty, 1024) as usize;
        let ids: Vec<BlockHash> = (0..safe_qty)
            .map(|_| rand.next().into_iter().map(|b| b as u8).collect())
            .collect();
        Ok(ids.into_iter().map(|bytes| bytes.to_vec()).collect())
    }

    pub async fn last_finalized_block(engine_cell: &EngineCell) -> ApiErr<BlockInfo> {
        let error_message =
            "Could not get last finalized block, casper instance was not available yet.";
<<<<<<< HEAD
        let eng = engine_cell.get().await;
=======
        let eng = engine_cell.read().await?;
>>>>>>> ab1b993f
        if let Some(casper) = eng.with_casper() {
            let last_finalized_block = casper.last_finalized_block().await?;
            let block_info = Self::get_full_block_info(casper, &last_finalized_block).await?;
            Ok(block_info)
        } else {
            log::warn!("{}", error_message);
            Err(eyre::eyre!("Error: {}", error_message))
        }
    }

    pub async fn is_finalized(engine_cell: &EngineCell, hash: &str) -> ApiErr<bool> {
        let error_message =
            "Could not check if block is finalized, casper instance was not available yet.";
<<<<<<< HEAD
        let eng = engine_cell.get().await;
=======
        let eng = engine_cell.read().await?;
>>>>>>> ab1b993f
        if let Some(casper) = eng.with_casper() {
            let dag = casper.block_dag().await?;
            let given_block_hash =
                hex::decode(hash).map_err(|_| eyre::eyre!("Invalid hex string"))?;
            let result = dag.is_finalized(&given_block_hash.into());
            Ok(result)
        } else {
            log::warn!("{}", error_message);
            Err(eyre::eyre!("Error: {}", error_message))
        }
    }

    pub async fn bond_status(engine_cell: &EngineCell, public_key: &ByteString) -> ApiErr<bool> {
        let error_message =
            "Could not check if validator is bonded, casper instance was not available yet.";
<<<<<<< HEAD
        let eng = engine_cell.get().await;
=======
        let eng = engine_cell.read().await?;
>>>>>>> ab1b993f
        if let Some(casper) = eng.with_casper() {
            let last_finalized_block = casper.last_finalized_block().await?;
            let runtime_manager = casper.runtime_manager();
            let post_state_hash = &last_finalized_block.body.state.post_state_hash;
<<<<<<< HEAD
            let bonds = runtime_manager
                .lock()
                .unwrap()
                .compute_bonds(post_state_hash)
                .await
                .into_api_err()?;
=======
            let bonds = runtime_manager.compute_bonds(post_state_hash).await?;
>>>>>>> ab1b993f
            let validator_bond_opt = bonds.iter().find(|bond| bond.validator == *public_key);
            Ok(validator_bond_opt.is_some())
        } else {
            log::warn!("{}", error_message);
            Err(eyre::eyre!("Error: {}", error_message))
        }
    }

    /// Explore the data or continuation in the tuple space for specific blockHash
    ///
    /// - `term`: the term you want to explore in the request. Be sure the first `new` should be `return`
    /// - `block_hash`: the block hash you want to explore
    /// - `use_pre_state_hash`: Each block has preStateHash and postStateHash. If `use_pre_state_hash` is true, the explore
    ///   would try to execute on preState.
    pub async fn exploratory_deploy(
        engine_cell: &EngineCell,
        term: String,
        block_hash: Option<String>,
        use_pre_state_hash: bool,
        dev_mode: bool,
    ) -> ApiErr<(Vec<Par>, LightBlockInfo)> {
        let error_message =
            "Could not execute exploratory deploy, casper instance was not available yet.";
<<<<<<< HEAD
        let eng = engine_cell.get().await;
=======
        let eng = engine_cell.read().await?;
>>>>>>> ab1b993f
        if let Some(casper) = eng.with_casper() {
            let is_read_only = casper.get_validator().is_none();
            if is_read_only || dev_mode {
                let target_block = if block_hash.is_none() {
                    Some(casper.last_finalized_block().await?)
                } else {
                    let hash_byte_string =
                        hex::decode(block_hash.as_ref().unwrap()).map_err(|_| {
                            eyre::eyre!(
                                "Input hash value is not valid hex string: {:?}",
                                block_hash
                            )
                        })?;
                    casper.block_store().get(&hash_byte_string.into())?
                };

                let res = match target_block {
                    Some(b) => {
                        let post_state_hash = if use_pre_state_hash {
                            proto_util::pre_state_hash(&b)
                        } else {
                            proto_util::post_state_hash(&b)
                        };
                        let runtime_manager = casper.runtime_manager();
                        let res = runtime_manager
                            .lock()
                            .unwrap()
                            .play_exploratory_deploy(term, &post_state_hash)
                            .await?;
                        let light_block_info = Self::get_light_block_info(casper, &b).await?;
                        Some((res, light_block_info))
                    }
                    None => None,
                };
                res.ok_or_else(|| eyre::eyre!("Can not find block {:?}", block_hash))
            } else {
                Err(eyre::eyre!(
                    "Exploratory deploy can only be executed on read-only RNode."
                ))
            }
        } else {
            log::warn!("{}", error_message);
            Err(eyre::eyre!("Error: {}", error_message))
        }
    }

    pub async fn get_latest_message(engine_cell: &EngineCell) -> ApiErr<BlockMetadata> {
        let error_message = "Could not get latest message, casper instance was not available yet.";
<<<<<<< HEAD
        let eng = engine_cell.get().await;
=======
        let eng = engine_cell.read().await?;
>>>>>>> ab1b993f
        if let Some(casper) = eng.with_casper() {
            let validator_opt = casper.get_validator();
            let validator = validator_opt.ok_or_else(|| {
                eyre::eyre!("{}", LatestBlockMessageError::ValidatorReadOnlyError)
            })?;
            let dag = casper.block_dag().await?;
            let latest_message_opt =
                dag.latest_message(&validator.public_key.bytes.clone().into())?;
            let latest_message = latest_message_opt
                .ok_or_else(|| eyre::eyre!("{}", LatestBlockMessageError::NoBlockMessageError))?;
            Ok(latest_message)
        } else {
            log::warn!("{}", error_message);
            Err(eyre::eyre!("Error: {}", error_message))
        }
    }

    pub async fn get_data_at_par(
        engine_cell: &EngineCell,
        par: &Par,
        block_hash: String,
        _use_pre_state_hash: bool,
    ) -> ApiErr<(Vec<Par>, LightBlockInfo)> {
        async fn casper_response(
            casper: &dyn MultiParentCasper,
            par: &Par,
            block_hash: &str,
        ) -> ApiErr<(Vec<Par>, LightBlockInfo)> {
            let block_hash_bytes: BlockHash = hex::decode(block_hash)
                .map_err(|_| eyre::eyre!("Invalid block hash"))?
                .into();
            let block = casper.block_store().get_unsafe(&block_hash_bytes);
            let sorted_par = ParSortMatcher::sort_match(par).term;
            let runtime_manager = casper.runtime_manager();
            let data =
                BlockAPI::get_data_with_block_info(casper, runtime_manager, &sorted_par, &block)
                    .await?;
            if let Some(data_with_block_info) = data {
                Ok((
                    data_with_block_info.post_block_data,
                    data_with_block_info.block.unwrap_or_default(),
                ))
            } else {
                Err(eyre::eyre!("No data found"))
            }
        }

        let error_message = "Could not get data at par, casper instance was not available yet.";
<<<<<<< HEAD
        let eng = engine_cell.get().await;
=======
        let eng = engine_cell.read().await?;
>>>>>>> ab1b993f
        if let Some(casper) = eng.with_casper() {
            casper_response(casper, par, &block_hash).await
        } else {
            log::warn!("{}", error_message);
            Err(eyre::eyre!("Error: {}", error_message))
        }
    }
}<|MERGE_RESOLUTION|>--- conflicted
+++ resolved
@@ -179,11 +179,7 @@
         let log_error_message =
             "Error: Could not deploy, casper instance was not available yet.".to_string();
 
-<<<<<<< HEAD
-        let eng = engine_cell.get().await;
-=======
-        let eng = engine_cell.read().await?;
->>>>>>> ab1b993f
+        let eng = engine_cell.get().await;
 
         // Helper function for logging - mimic Scala logWarn
         let log_warn = |msg: &str| -> ApiErr<String> {
@@ -216,11 +212,7 @@
             Err(eyre::eyre!("{}", msg))
         };
 
-<<<<<<< HEAD
-        let eng = engine_cell.get().await;
-=======
-        let eng = engine_cell.read().await?;
->>>>>>> ab1b993f
+        let eng = engine_cell.get().await;
 
         if let Some(casper) = eng.with_casper() {
             // Trigger propose
@@ -344,11 +336,7 @@
                 max_blocks_limit
             ))
         } else {
-<<<<<<< HEAD
             let eng = engine_cell.get().await;
-=======
-            let eng = engine_cell.read().await?;
->>>>>>> ab1b993f
             if let Some(casper) = eng.with_casper() {
                 casper_response(casper, depth, listening_name).await
             } else {
@@ -410,11 +398,7 @@
                 max_blocks_limit
             ))
         } else {
-<<<<<<< HEAD
             let eng = engine_cell.get().await;
-=======
-            let eng = engine_cell.read().await?;
->>>>>>> ab1b993f
             if let Some(casper) = eng.with_casper() {
                 casper_response(casper, depth, listening_names).await
             } else {
@@ -590,11 +574,7 @@
             ));
         }
 
-<<<<<<< HEAD
-        let eng = engine_cell.get().await;
-=======
-        let eng = engine_cell.read().await?;
->>>>>>> ab1b993f
+        let eng = engine_cell.get().await;
         if let Some(casper) = eng.with_casper() {
             casper_response(casper, depth, do_it).await
         } else {
@@ -651,11 +631,7 @@
             ));
         }
 
-<<<<<<< HEAD
-        let eng = engine_cell.get().await;
-=======
-        let eng = engine_cell.read().await?;
->>>>>>> ab1b993f
+        let eng = engine_cell.get().await;
         if let Some(casper) = eng.with_casper() {
             casper_response(casper, start_block_number, end_block_number).await
         } else {
@@ -702,11 +678,7 @@
             Ok(result)
         }
 
-<<<<<<< HEAD
-        let eng = engine_cell.get().await;
-=======
-        let eng = engine_cell.read().await?;
->>>>>>> ab1b993f
+        let eng = engine_cell.get().await;
         if let Some(casper) = eng.with_casper() {
             casper_response(casper, depth, start_block_number, visualizer, serialize).await
         } else {
@@ -836,16 +808,7 @@
         let error_message =
             "Could not find block with deploy, casper instance was not available yet.".to_string();
 
-<<<<<<< HEAD
-        let eng = engine_cell.get().await;
-=======
-        let eng = match engine_cell.read().await {
-            Ok(eng) => eng,
-            Err(_) => {
-                return Err(eyre::eyre!("Error: {}", error_message));
-            }
-        };
->>>>>>> ab1b993f
+        let eng = engine_cell.get().await;
 
         if let Some(casper) = eng.with_casper() {
             let dag = casper.block_dag().await?;
@@ -925,16 +888,7 @@
             }
         }
 
-<<<<<<< HEAD
-        let eng = engine_cell.get().await;
-=======
-        let eng = match engine_cell.read().await {
-            Ok(eng) => eng,
-            Err(_) => {
-                return Err(eyre::eyre!("Error: {}", error_message));
-            }
-        };
->>>>>>> ab1b993f
+        let eng = engine_cell.get().await;
 
         if let Some(casper) = eng.with_casper() {
             casper_response(casper, hash).await
@@ -960,15 +914,10 @@
                 -1.0f32
             }
         } else {
-<<<<<<< HEAD
             let safety_oracle = CliqueOracleImpl;
             safety_oracle
                 .normalized_fault_tolerance(&dag, &block.block_hash)
-                .await
-                .into_api_err()?
-=======
-            CliqueOracleImpl::normalized_fault_tolerance(&dag, &block.block_hash).await?
->>>>>>> ab1b993f
+                .await?
         };
 
         let weights_map = proto_util::weight_map(block);
@@ -1069,19 +1018,17 @@
     async fn find_block_from_store(
         engine_cell: &EngineCell,
         hash: &str,
-<<<<<<< HEAD
     ) -> Result<Option<BlockMessage>, String> {
         let eng = engine_cell.get().await;
-=======
-    ) -> ApiErr<Option<BlockMessage>> {
-        let eng = engine_cell.read().await?;
->>>>>>> ab1b993f
         if let Some(casper) = eng.with_casper() {
             let dag = casper.block_dag().await?;
             let block_hash_opt = dag.find(hash);
             match block_hash_opt {
                 Some(block_hash) => {
-                    let message = casper.block_store().get(&block_hash)?;
+                    let message = casper
+                        .block_store()
+                        .get(&block_hash)
+                        .map_err(|e| e.to_string())?;
                     Ok(message)
                 }
                 None => Ok(None),
@@ -1107,11 +1054,7 @@
     pub async fn last_finalized_block(engine_cell: &EngineCell) -> ApiErr<BlockInfo> {
         let error_message =
             "Could not get last finalized block, casper instance was not available yet.";
-<<<<<<< HEAD
-        let eng = engine_cell.get().await;
-=======
-        let eng = engine_cell.read().await?;
->>>>>>> ab1b993f
+        let eng = engine_cell.get().await;
         if let Some(casper) = eng.with_casper() {
             let last_finalized_block = casper.last_finalized_block().await?;
             let block_info = Self::get_full_block_info(casper, &last_finalized_block).await?;
@@ -1125,11 +1068,7 @@
     pub async fn is_finalized(engine_cell: &EngineCell, hash: &str) -> ApiErr<bool> {
         let error_message =
             "Could not check if block is finalized, casper instance was not available yet.";
-<<<<<<< HEAD
-        let eng = engine_cell.get().await;
-=======
-        let eng = engine_cell.read().await?;
->>>>>>> ab1b993f
+        let eng = engine_cell.get().await;
         if let Some(casper) = eng.with_casper() {
             let dag = casper.block_dag().await?;
             let given_block_hash =
@@ -1145,25 +1084,16 @@
     pub async fn bond_status(engine_cell: &EngineCell, public_key: &ByteString) -> ApiErr<bool> {
         let error_message =
             "Could not check if validator is bonded, casper instance was not available yet.";
-<<<<<<< HEAD
-        let eng = engine_cell.get().await;
-=======
-        let eng = engine_cell.read().await?;
->>>>>>> ab1b993f
+        let eng = engine_cell.get().await;
         if let Some(casper) = eng.with_casper() {
             let last_finalized_block = casper.last_finalized_block().await?;
             let runtime_manager = casper.runtime_manager();
             let post_state_hash = &last_finalized_block.body.state.post_state_hash;
-<<<<<<< HEAD
             let bonds = runtime_manager
                 .lock()
                 .unwrap()
                 .compute_bonds(post_state_hash)
-                .await
-                .into_api_err()?;
-=======
-            let bonds = runtime_manager.compute_bonds(post_state_hash).await?;
->>>>>>> ab1b993f
+                .await?;
             let validator_bond_opt = bonds.iter().find(|bond| bond.validator == *public_key);
             Ok(validator_bond_opt.is_some())
         } else {
@@ -1187,11 +1117,7 @@
     ) -> ApiErr<(Vec<Par>, LightBlockInfo)> {
         let error_message =
             "Could not execute exploratory deploy, casper instance was not available yet.";
-<<<<<<< HEAD
-        let eng = engine_cell.get().await;
-=======
-        let eng = engine_cell.read().await?;
->>>>>>> ab1b993f
+        let eng = engine_cell.get().await;
         if let Some(casper) = eng.with_casper() {
             let is_read_only = casper.get_validator().is_none();
             if is_read_only || dev_mode {
@@ -1240,11 +1166,7 @@
 
     pub async fn get_latest_message(engine_cell: &EngineCell) -> ApiErr<BlockMetadata> {
         let error_message = "Could not get latest message, casper instance was not available yet.";
-<<<<<<< HEAD
-        let eng = engine_cell.get().await;
-=======
-        let eng = engine_cell.read().await?;
->>>>>>> ab1b993f
+        let eng = engine_cell.get().await;
         if let Some(casper) = eng.with_casper() {
             let validator_opt = casper.get_validator();
             let validator = validator_opt.ok_or_else(|| {
@@ -1293,11 +1215,7 @@
         }
 
         let error_message = "Could not get data at par, casper instance was not available yet.";
-<<<<<<< HEAD
-        let eng = engine_cell.get().await;
-=======
-        let eng = engine_cell.read().await?;
->>>>>>> ab1b993f
+        let eng = engine_cell.get().await;
         if let Some(casper) = eng.with_casper() {
             casper_response(casper, par, &block_hash).await
         } else {
