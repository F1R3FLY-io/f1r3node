package coop.rchain.casper.util.rholang

import cats.Parallel
import cats.data.EitherT
import cats.effect._
import cats.syntax.all._
import com.google.protobuf.ByteString
import coop.rchain.casper.protocol._
import coop.rchain.casper.syntax._
import coop.rchain.casper.util.rholang.RuntimeManager.{MergeableStore, StateHash}
import coop.rchain.casper.util.rholang.RuntimeManager.StateHash
import coop.rchain.crypto.signatures.Signed
import coop.rchain.metrics.{Metrics, Span}
import coop.rchain.models.BlockHash.BlockHash
import coop.rchain.models.Validator.Validator
import coop.rchain.models._
import coop.rchain.rholang.interpreter.RhoRuntime.{RhoHistoryRepository, RhoISpace, RhoReplayISpace}
import coop.rchain.rholang.interpreter.SystemProcesses.BlockData
import coop.rchain.rholang.interpreter.merging.RholangMergingLogic.{
  deployMergeableDataSeqCodec,
  DeployMergeableData
}
<<<<<<< HEAD
import coop.rchain.rholang.interpreter.{
  OllamaServiceImpl,
  OpenAIServiceImpl,
  ReplayRhoRuntime,
  RhoRuntime
}
=======
import coop.rchain.rholang.interpreter.{ReplayRhoRuntime, RhoRuntime}
>>>>>>> 5dd5fd33
import coop.rchain.rspace
import coop.rchain.rspace.RSpace.RSpaceStore
import coop.rchain.rspace.hashing.Blake2b256Hash
import coop.rchain.rspace.{RSpace, ReplayRSpace}
import coop.rchain.shared.syntax._
import coop.rchain.store.{KeyValueStoreManager, KeyValueTypedStore}
import coop.rchain.models.syntax._
import coop.rchain.rholang.externalservices.{ExternalServices, RealExternalServices}
import coop.rchain.shared.{Base16, Log}
import retry.RetryDetails.{GivingUp, WillDelayAndRetry}
import retry._
import scodec.bits.ByteVector

import scala.concurrent.ExecutionContext
import scala.concurrent.duration.FiniteDuration

trait RuntimeManager[F[_]] {
  def captureResults(
      startHash: StateHash,
      deploy: Signed[DeployData]
  ): F[Seq[Par]]
  def replayComputeState(startHash: StateHash)(
      terms: Seq[ProcessedDeploy],
      systemDeploys: Seq[ProcessedSystemDeploy],
      blockData: BlockData,
      invalidBlocks: Map[BlockHash, Validator],
      isGenesis: Boolean
  ): F[Either[ReplayFailure, StateHash]]
  def computeState(hash: StateHash)(
      terms: Seq[Signed[DeployData]],
      systemDeploys: Seq[SystemDeploy],
      blockData: BlockData,
      invalidBlocks: Map[BlockHash, Validator]
  ): F[(StateHash, Seq[ProcessedDeploy], Seq[ProcessedSystemDeploy])]
  def computeGenesis(
      terms: Seq[Signed[DeployData]],
      blockTime: Long,
      blockNumber: Long
  ): F[(StateHash, StateHash, Seq[ProcessedDeploy])]
  def computeBonds(startHash: StateHash): F[Seq[Bond]]
  def getActiveValidators(startHash: StateHash): F[Seq[Validator]]
  def getData(hash: StateHash)(channel: Par): F[Seq[Par]]
  def getContinuation(hash: StateHash)(
      channels: Seq[Par]
  ): F[Seq[(Seq[BindPattern], Par)]]
  def spawnRuntime: F[RhoRuntime[F]]
  def spawnReplayRuntime: F[ReplayRhoRuntime[F]]
  // Executes deploy as user deploy with immediate rollback
  def playExploratoryDeploy(term: String, startHash: StateHash): F[Seq[Par]]
  def getHistoryRepo: RhoHistoryRepository[F]
  def getMergeableStore: MergeableStore[F]
}

final case class RuntimeManagerImpl[F[_]: Concurrent: Metrics: Span: Log: ContextShift: Parallel](
    space: RhoISpace[F],
    replaySpace: RhoReplayISpace[F],
    historyRepo: RhoHistoryRepository[F],
    mergeableStore: MergeableStore[F],
    mergeableTagName: Par,
    externalServices: ExternalServices
) extends RuntimeManager[F] {

  def spawnRuntime: F[RhoRuntime[F]] =
    for {
      newSpace <- space
                   .asInstanceOf[
                     RSpace[F, Par, BindPattern, ListParWithRandom, TaggedContinuation]
                   ]
                   .spawn
      runtime <- RhoRuntime.createRhoRuntime(
                  newSpace,
                  mergeableTagName,
                  true,
                  Seq.empty,
<<<<<<< HEAD
                  OpenAIServiceImpl.realOpenAIService,
                  OllamaServiceImpl.instance
=======
                  externalServices
>>>>>>> 5dd5fd33
                )
    } yield runtime

  def spawnReplayRuntime: F[ReplayRhoRuntime[F]] =
    for {
      newReplaySpace <- replaySpace
                         .asInstanceOf[ReplayRSpace[
                           F,
                           Par,
                           BindPattern,
                           ListParWithRandom,
                           TaggedContinuation
                         ]]
                         .spawn
      runtime <- RhoRuntime.createReplayRhoRuntime(
                  newReplaySpace,
                  mergeableTagName,
                  Seq.empty,
                  true,
<<<<<<< HEAD
                  OpenAIServiceImpl.realOpenAIService,
                  OllamaServiceImpl.instance
=======
                  externalServices
>>>>>>> 5dd5fd33
                )
    } yield runtime

  def computeState(startHash: StateHash)(
      terms: Seq[Signed[DeployData]],
      systemDeploys: Seq[SystemDeploy],
      blockData: BlockData,
      invalidBlocks: Map[BlockHash, Validator] = Map.empty[BlockHash, Validator]
  ): F[(StateHash, Seq[ProcessedDeploy], Seq[ProcessedSystemDeploy])] =
    for {
      runtime                                 <- spawnRuntime
      computed                                <- runtime.computeState(startHash, terms, systemDeploys, blockData, invalidBlocks)
      (stateHash, usrDeployRes, sysDeployRes) = computed
      (usrProcessed, usrMergeable)            = usrDeployRes.unzip
      (sysProcessed, sysMergeable)            = sysDeployRes.unzip

      // Concat user and system deploys mergeable channel maps
      mergeableChs = usrMergeable ++ sysMergeable

      // Block data used for mergeable key
      BlockData(_, _, sender, seqNum) = blockData
      // Convert from final to diff values and persist mergeable (number) channels for post-state hash
      preStateHash  = startHash.toBlake2b256Hash
      postSTateHash = stateHash.toBlake2b256Hash
      _ <- this
            .saveMergeableChannels(postSTateHash, sender.bytes, seqNum, mergeableChs, preStateHash)
    } yield (stateHash, usrProcessed, sysProcessed)

  def computeGenesis(
      terms: Seq[Signed[DeployData]],
      blockTime: Long,
      blockNumber: Long
  ): F[(StateHash, StateHash, Seq[ProcessedDeploy])] =
    spawnRuntime
      .flatMap(_.computeGenesis(terms, blockTime, blockNumber))
      .flatMap {
        case (preState, stateHash, processed) =>
          val (processedDeploys, mergeableChs) = processed.unzip

          // Convert from final to diff values and persist mergeable (number) channels for post-state hash
          val preStateHash  = preState.toBlake2b256Hash
          val postStateHash = stateHash.toBlake2b256Hash
          this
            .saveMergeableChannels(postStateHash, Array(), seqNum = 0, mergeableChs, preStateHash)
            .as((preState, stateHash, processedDeploys))
      }

  def replayComputeState(startHash: StateHash)(
      terms: Seq[ProcessedDeploy],
      systemDeploys: Seq[ProcessedSystemDeploy],
      blockData: BlockData,
      invalidBlocks: Map[BlockHash, Validator] = Map.empty[BlockHash, Validator],
      isGenesis: Boolean //FIXME have a better way of knowing this. Pass the replayDeploy function maybe?
  ): F[Either[ReplayFailure, StateHash]] =
    spawnReplayRuntime.flatMap { replayRuntime =>
      val replayOp = replayRuntime
        .replayComputeState(startHash)(terms, systemDeploys, blockData, invalidBlocks, isGenesis)
      EitherT(replayOp).semiflatMap {
        case (stateHash, mergeableChs) =>
          // Block data used for mergeable key
          val BlockData(_, _, sender, seqNum) = blockData
          // Convert from final to diff values and persist mergeable (number) channels for post-state hash
          val preStateHash = startHash.toBlake2b256Hash
          this
            .saveMergeableChannels(stateHash, sender.bytes, seqNum, mergeableChs, preStateHash)
            .as(stateHash.toByteString)
      }.value
    }

  def captureResults(
      start: StateHash,
      deploy: Signed[DeployData]
  ): F[Seq[Par]] = spawnRuntime.flatMap(_.captureResults(start, deploy))

  def getActiveValidators(startHash: StateHash): F[Seq[Validator]] =
    spawnRuntime.flatMap(_.getActiveValidators(startHash))

  def computeBonds(hash: StateHash): F[Seq[Bond]] =
    spawnRuntime.flatMap { runtime =>
      def logError(err: Throwable, details: RetryDetails): F[Unit] = details match {
        case WillDelayAndRetry(_, retriesSoFar: Int, _) =>
          Log[F].error(
            s"Unexpected exception ${err} during computeBonds. Retrying ${retriesSoFar + 1} time."
          )
        case GivingUp(totalRetries: Int, _) =>
          Log[F].error(
            s"Unexpected exception ${err} during computeBonds. Giving up after ${totalRetries} retries."
          )
      }

      implicit val s = new retry.Sleep[F] {
        override def sleep(delay: FiniteDuration): F[Unit] = ().pure[F]
      }

      //TODO this retry is a temp solution for debugging why this throws `IllegalArgumentException`
      retryingOnAllErrors[Seq[Bond]](
        RetryPolicies.limitRetries[F](5),
        onError = logError
      )(runtime.computeBonds(hash))
    }

  // Executes deploy as user deploy with immediate rollback
  // - InterpreterError is rethrown
  def playExploratoryDeploy(term: String, hash: StateHash): F[Seq[Par]] =
    spawnRuntime.flatMap(_.playExploratoryDeploy(term, hash))

  def getData(hash: StateHash)(channel: Par): F[Seq[Par]] =
    spawnRuntime.flatMap { runtime =>
      runtime.reset(Blake2b256Hash.fromByteString(hash)) >> runtime.getDataPar(channel)
    }

  def getContinuation(
      hash: StateHash
  )(channels: Seq[Par]): F[Seq[(Seq[BindPattern], Par)]] =
    spawnRuntime.flatMap { runtime =>
      runtime.reset(Blake2b256Hash.fromByteString(hash)) >> runtime.getContinuationPar(channels)
    }

  def getHistoryRepo: RhoHistoryRepository[F] = historyRepo

  def getMergeableStore: MergeableStore[F] = mergeableStore
}

object RuntimeManager {

  type StateHash = ByteString

  type MergeableStore[F[_]] = KeyValueTypedStore[F, ByteVector, Seq[DeployMergeableData]]

  /**
    * This is a hard-coded value for `emptyStateHash` which is calculated by
    * [[coop.rchain.casper.rholang.RuntimeOps.emptyStateHash]].
    * Because of the value is actually the same all
    * the time. For some situations, we can just use the value directly for better performance.
    */
  val emptyStateHashFixed: StateHash =
    "9619d9a34bdaf56d5de8cfb7c2304d63cd9e469a0bfc5600fd2f5b9808e290f1".unsafeHexToByteString

  def apply[F[_]](implicit F: RuntimeManager[F]): F.type = F

  def apply[F[_]: Concurrent: ContextShift: Parallel: Metrics: Span: Log](
      rSpace: RhoISpace[F],
      replayRSpace: RhoReplayISpace[F],
      historyRepo: RhoHistoryRepository[F],
      mergeableStore: MergeableStore[F],
      mergeableTagName: Par,
      externalServices: ExternalServices
  ): F[RuntimeManagerImpl[F]] =
    Sync[F].delay(
      RuntimeManagerImpl(
        rSpace,
        replayRSpace,
        historyRepo,
        mergeableStore,
        mergeableTagName,
        externalServices
      )
    )

  def apply[F[_]: Concurrent: ContextShift: Parallel: Metrics: Span: Log](
      store: RSpaceStore[F],
      mergeableStore: MergeableStore[F],
      mergeableTagName: Par,
      externalServices: ExternalServices
  )(implicit ec: ExecutionContext): F[RuntimeManagerImpl[F]] =
    createWithHistory(store, mergeableStore, mergeableTagName, externalServices).map(_._1)

  def createWithHistory[F[_]: Concurrent: ContextShift: Parallel: Metrics: Span: Log](
      store: RSpaceStore[F],
      mergeableStore: MergeableStore[F],
      mergeableTagName: Par,
      externalServices: ExternalServices
  )(implicit ec: ExecutionContext): F[(RuntimeManagerImpl[F], RhoHistoryRepository[F])] = {
    import coop.rchain.rholang.interpreter.storage._
    implicit val m: rspace.Match[F, BindPattern, ListParWithRandom] = matchListPar[F]

    RSpace
      .createWithReplay[F, Par, BindPattern, ListParWithRandom, TaggedContinuation](store)
      .flatMap {
        case (rSpacePlay, rSpaceReplay) =>
          val historyRepo = rSpacePlay.historyRepo
          RuntimeManager[F](
            rSpacePlay,
            rSpaceReplay,
            historyRepo,
            mergeableStore,
            mergeableTagName,
            externalServices
          ).map((_, historyRepo))
      }
  }

  /**
    * Creates connection to [[MergeableStore]] database.
    *
    * Mergeable (number) channels store is used in [[RuntimeManager]] implementation.
    * This function provides default instantiation.
    */
  def mergeableStore[F[_]: Sync](kvm: KeyValueStoreManager[F]): F[MergeableStore[F]] =
    kvm.database[ByteVector, Seq[DeployMergeableData]](
      "mergeable-channel-cache",
      scodec.codecs.bytes,
      deployMergeableDataSeqCodec
    )
}<|MERGE_RESOLUTION|>--- conflicted
+++ resolved
@@ -20,16 +20,7 @@
   deployMergeableDataSeqCodec,
   DeployMergeableData
 }
-<<<<<<< HEAD
-import coop.rchain.rholang.interpreter.{
-  OllamaServiceImpl,
-  OpenAIServiceImpl,
-  ReplayRhoRuntime,
-  RhoRuntime
-}
-=======
 import coop.rchain.rholang.interpreter.{ReplayRhoRuntime, RhoRuntime}
->>>>>>> 5dd5fd33
 import coop.rchain.rspace
 import coop.rchain.rspace.RSpace.RSpaceStore
 import coop.rchain.rspace.hashing.Blake2b256Hash
@@ -104,12 +95,7 @@
                   mergeableTagName,
                   true,
                   Seq.empty,
-<<<<<<< HEAD
-                  OpenAIServiceImpl.realOpenAIService,
-                  OllamaServiceImpl.instance
-=======
                   externalServices
->>>>>>> 5dd5fd33
                 )
     } yield runtime
 
@@ -129,12 +115,7 @@
                   mergeableTagName,
                   Seq.empty,
                   true,
-<<<<<<< HEAD
-                  OpenAIServiceImpl.realOpenAIService,
-                  OllamaServiceImpl.instance
-=======
                   externalServices
->>>>>>> 5dd5fd33
                 )
     } yield runtime
 
