--- conflicted
+++ resolved
@@ -8,11 +8,8 @@
 	"node-cli",
 	"models",
 	"crypto",
-<<<<<<< HEAD
 	"block-storage",
-=======
 	"rspace++/libs/rspace_rhotypes",
->>>>>>> 0656a519
 ]
 
 [profile.dev]
